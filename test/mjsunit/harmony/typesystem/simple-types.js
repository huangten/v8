--- conflicted
+++ resolved
@@ -269,19 +269,6 @@
 
 function ValidFunctionTypes(size, constr) {
   let c = constr ? "new " : "";
-<<<<<<< HEAD
-  let L = [[1, ValidTypes, [
-    (t) => c + "() => " + t,
-    (t) => c + "(a: " + t + ") => " + t,
-    (t) => c + "(a:" + t + ", b?:" + t + ") => " + t,
-    (t) => c + "(a:" + t + ", b?:" + t + ", c) => " + t,
-    (t) => c + "(a:" + t + ", b?:" + t + ", c?) => " + t,
-    (t) => c + "(a:" + t + ", b:" + t + ", c, ...d) => " + t,
-    (t) => c + "(a:" + t + ", b:" + t + ", c, ...d) => " + t,
-    (t) => c + "(a:" + t + ", b:" + t + ", c, ...d: string[]) => " + t,
-  ]]];
-  yield* Serve(size, L);
-=======
   return Generate(size, [
     new TestGen(1, ValidTypes, [
       t => c + "() => " + t,
@@ -294,7 +281,6 @@
       t => c + "(a:" + t + ", b:" + t + ", c, ...d: string[]) => " + t
     ])
   ]);
->>>>>>> 85cceb35
 }
 
 function InvalidFunctionTypes(size, constr) {
