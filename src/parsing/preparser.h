--- conflicted
+++ resolved
@@ -1250,13 +1250,8 @@
 
   V8_INLINE LazyParsingResult SkipFunction(
       FunctionKind kind, DeclarationScope* function_scope, int* num_parameters,
-<<<<<<< HEAD
-      int* function_length, bool* has_duplicate_parameters,
-      int* expected_property_count, bool is_inner_function,
+      int* function_length, bool is_inner_function,
       typesystem::TypeFlags type_flags, bool may_abort, bool* ok) {
-=======
-      int* function_length, bool is_inner_function, bool may_abort, bool* ok) {
->>>>>>> 5eec7df9
     UNREACHABLE();
     return kLazyParsingComplete;
   }
@@ -1268,12 +1263,7 @@
                                   LanguageMode language_mode, bool is_typed,
                                   typesystem::TypeFlags type_flags, bool* ok);
   LazyParsingResult ParseStatementListAndLogFunction(
-<<<<<<< HEAD
-      PreParserFormalParameters* formals, bool has_duplicate_parameters,
-      bool may_abort, bool* ok);
-=======
-      PreParserFormalParameters* formals, bool maybe_abort, bool* ok);
->>>>>>> 5eec7df9
+      PreParserFormalParameters* formals, bool may_abort, bool* ok);
 
   struct TemplateLiteralState {};
 
@@ -1903,7 +1893,7 @@
   V8_INLINE PreParserExpression ExpressionFromString(int pos) {
     if (scanner()->IsUseStrict()) {
       return PreParserExpression::UseStrictStringLiteral();
-    } else if (scanner()->UnescapedLiteralMatches("use types", 9)) {
+    } else if (scanner()->IsUseTypes()) {
       return PreParserExpression::UseTypesStringLiteral();
     }
     return PreParserExpression::StringLiteral();
