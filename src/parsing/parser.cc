// Copyright 2012 the V8 project authors. All rights reserved.
// Use of this source code is governed by a BSD-style license that can be
// found in the LICENSE file.

#include "src/parsing/parser.h"

#include <memory>

#include "src/api.h"
#include "src/ast/ast-expression-rewriter.h"
#include "src/ast/ast-literal-reindexer.h"
#include "src/ast/ast-traversal-visitor.h"
#include "src/ast/ast.h"
#include "src/bailout-reason.h"
#include "src/base/platform/platform.h"
#include "src/char-predicates-inl.h"
#include "src/messages.h"
#include "src/parsing/duplicate-finder.h"
#include "src/parsing/parameter-initializer-rewriter.h"
#include "src/parsing/parse-info.h"
#include "src/parsing/rewriter.h"
#include "src/parsing/scanner-character-streams.h"
#include "src/runtime/runtime.h"
#include "src/string-stream.h"
#include "src/tracing/trace-event.h"

namespace v8 {
namespace internal {

ScriptData::ScriptData(const byte* data, int length)
    : owns_data_(false), rejected_(false), data_(data), length_(length) {
  if (!IsAligned(reinterpret_cast<intptr_t>(data), kPointerAlignment)) {
    byte* copy = NewArray<byte>(length);
    DCHECK(IsAligned(reinterpret_cast<intptr_t>(copy), kPointerAlignment));
    CopyBytes(copy, data, length);
    data_ = copy;
    AcquireDataOwnership();
  }
}

FunctionEntry ParseData::GetFunctionEntry(int start) {
  // The current pre-data entry must be a FunctionEntry with the given
  // start position.
  if ((function_index_ + FunctionEntry::kSize <= Length()) &&
      (static_cast<int>(Data()[function_index_]) == start)) {
    int index = function_index_;
    function_index_ += FunctionEntry::kSize;
    Vector<unsigned> subvector(&(Data()[index]), FunctionEntry::kSize);
    return FunctionEntry(subvector);
  }
  return FunctionEntry();
}


int ParseData::FunctionCount() {
  int functions_size = FunctionsSize();
  if (functions_size < 0) return 0;
  if (functions_size % FunctionEntry::kSize != 0) return 0;
  return functions_size / FunctionEntry::kSize;
}


bool ParseData::IsSane() {
  if (!IsAligned(script_data_->length(), sizeof(unsigned))) return false;
  // Check that the header data is valid and doesn't specify
  // point to positions outside the store.
  int data_length = Length();
  if (data_length < PreparseDataConstants::kHeaderSize) return false;
  if (Magic() != PreparseDataConstants::kMagicNumber) return false;
  if (Version() != PreparseDataConstants::kCurrentVersion) return false;
  if (HasError()) return false;
  // Check that the space allocated for function entries is sane.
  int functions_size = FunctionsSize();
  if (functions_size < 0) return false;
  if (functions_size % FunctionEntry::kSize != 0) return false;
  // Check that the total size has room for header and function entries.
  int minimum_size =
      PreparseDataConstants::kHeaderSize + functions_size;
  if (data_length < minimum_size) return false;
  return true;
}


void ParseData::Initialize() {
  // Prepares state for use.
  int data_length = Length();
  if (data_length >= PreparseDataConstants::kHeaderSize) {
    function_index_ = PreparseDataConstants::kHeaderSize;
  }
}


bool ParseData::HasError() {
  return Data()[PreparseDataConstants::kHasErrorOffset];
}


unsigned ParseData::Magic() {
  return Data()[PreparseDataConstants::kMagicOffset];
}


unsigned ParseData::Version() {
  return Data()[PreparseDataConstants::kVersionOffset];
}


int ParseData::FunctionsSize() {
  return static_cast<int>(Data()[PreparseDataConstants::kFunctionsSizeOffset]);
}

// Helper for putting parts of the parse results into a temporary zone when
// parsing inner function bodies.
class DiscardableZoneScope {
 public:
  DiscardableZoneScope(Parser* parser, Zone* temp_zone, bool use_temp_zone)
      : ast_node_factory_scope_(parser->factory(), temp_zone, use_temp_zone),
        fni_(parser->ast_value_factory_, temp_zone),
        parser_(parser),
        prev_fni_(parser->fni_),
        prev_zone_(parser->zone_) {
    if (use_temp_zone) {
      parser_->fni_ = &fni_;
      parser_->zone_ = temp_zone;
      if (parser_->reusable_preparser_ != nullptr) {
        parser_->reusable_preparser_->zone_ = temp_zone;
        parser_->reusable_preparser_->factory()->set_zone(temp_zone);
      }
    }
  }
  void Reset() {
    parser_->fni_ = prev_fni_;
    parser_->zone_ = prev_zone_;
    if (parser_->reusable_preparser_ != nullptr) {
      parser_->reusable_preparser_->zone_ = prev_zone_;
      parser_->reusable_preparser_->factory()->set_zone(prev_zone_);
    }
    ast_node_factory_scope_.Reset();
  }
  ~DiscardableZoneScope() { Reset(); }

 private:
  AstNodeFactory::BodyScope ast_node_factory_scope_;
  FuncNameInferrer fni_;
  Parser* parser_;
  FuncNameInferrer* prev_fni_;
  Zone* prev_zone_;

  DISALLOW_COPY_AND_ASSIGN(DiscardableZoneScope);
};

void Parser::SetCachedData(ParseInfo* info) {
  DCHECK_NULL(cached_parse_data_);
  if (consume_cached_parse_data()) {
    cached_parse_data_ = ParseData::FromCachedData(*info->cached_data());
    if (cached_parse_data_ == nullptr) {
      compile_options_ = ScriptCompiler::kNoCompileOptions;
    }
  }
}

Expression* Parser::CallClassFieldInitializer(Scope* scope,
                                              Expression* this_expr) {
  // This produces the expression
  // `.class_field_intializer(this_expr)`, where '.class_field_intializer' is
  // the name
  // of a synthetic variable.
  // 'this_expr' will be 'this' in a base constructor and the result of calling
  // 'super' in a derived one.
  const AstRawString* init_fn_name =
      ast_value_factory()->dot_class_field_init_string();
  VariableProxy* init_fn_proxy = scope->NewUnresolved(factory(), init_fn_name);
  ZoneList<Expression*>* args = new (zone()) ZoneList<Expression*>(2, zone());
  args->Add(init_fn_proxy, zone());
  args->Add(this_expr, zone());
  return factory()->NewCallRuntime(Runtime::kInlineCall, args,
                                   kNoSourcePosition);
}

Expression* Parser::RewriteSuperCall(Expression* super_call) {
  // TODO(bakkot) find a way to avoid this for classes without fields.
  if (!allow_harmony_class_fields()) {
    return super_call;
  }
  // This turns a super call `super()` into a do expression of the form
  // do {
  //   tmp x = super();
  //   if (.class-field-init)
  //     .class-field-init(x)
  //   x; // This isn't actually present; our do-expression representation
  // allows specifying that the expression returns x directly.
  // }
  Variable* var_tmp =
      scope()->NewTemporary(ast_value_factory()->empty_string());
  Block* block = factory()->NewBlock(nullptr, 1, false, kNoSourcePosition);
  Assignment* assignment = factory()->NewAssignment(
      Token::ASSIGN, factory()->NewVariableProxy(var_tmp), super_call,
      kNoSourcePosition);
  block->statements()->Add(
      factory()->NewExpressionStatement(assignment, kNoSourcePosition), zone());
  const AstRawString* init_fn_name =
      ast_value_factory()->dot_class_field_init_string();
  VariableProxy* init_fn_proxy =
      scope()->NewUnresolved(factory(), init_fn_name);
  Expression* condition = init_fn_proxy;
  Statement* initialize = factory()->NewExpressionStatement(
      CallClassFieldInitializer(scope(), factory()->NewVariableProxy(var_tmp)),
      kNoSourcePosition);
  IfStatement* if_statement = factory()->NewIfStatement(
      condition, initialize, factory()->NewEmptyStatement(kNoSourcePosition),
      kNoSourcePosition);
  block->statements()->Add(if_statement, zone());
  return factory()->NewDoExpression(block, var_tmp, kNoSourcePosition);
}

FunctionLiteral* Parser::DefaultConstructor(const AstRawString* name,
                                            bool call_super,
                                            bool requires_class_field_init,
                                            int pos, int end_pos,
                                            LanguageMode language_mode) {
  int materialized_literal_count = -1;
  int expected_property_count = -1;
  const int parameter_count = 0;
  if (name == nullptr) name = ast_value_factory()->empty_string();

  FunctionKind kind = call_super ? FunctionKind::kDefaultSubclassConstructor
                                 : FunctionKind::kDefaultBaseConstructor;
  DeclarationScope* function_scope = NewFunctionScope(kind);
  SetLanguageMode(function_scope,
                  static_cast<LanguageMode>(language_mode | STRICT));
  // Set start and end position to the same value
  function_scope->set_start_position(pos);
  function_scope->set_end_position(pos);
  ZoneList<Statement*>* body = NULL;

  {
    FunctionState function_state(&function_state_, &scope_state_,
                                 function_scope);

    body = new (zone()) ZoneList<Statement*>(call_super ? 2 : 1, zone());
    if (call_super) {
      // $super_constructor = %_GetSuperConstructor(<this-function>)
      // %reflect_construct(
      //     $super_constructor, InternalArray(...args), new.target)
      auto constructor_args_name = ast_value_factory()->empty_string();
      bool is_duplicate;
      bool is_rest = true;
      bool is_optional = false;
      Variable* constructor_args = function_scope->DeclareParameter(
          constructor_args_name, TEMPORARY, is_optional, is_rest, &is_duplicate,
          ast_value_factory());

      ZoneList<Expression*>* args =
          new (zone()) ZoneList<Expression*>(2, zone());
      VariableProxy* this_function_proxy =
          NewUnresolved(ast_value_factory()->this_function_string(), pos);
      ZoneList<Expression*>* tmp =
          new (zone()) ZoneList<Expression*>(1, zone());
      tmp->Add(this_function_proxy, zone());
      Expression* super_constructor = factory()->NewCallRuntime(
          Runtime::kInlineGetSuperConstructor, tmp, pos);
      args->Add(super_constructor, zone());
      Spread* spread_args = factory()->NewSpread(
          factory()->NewVariableProxy(constructor_args), pos, pos);
      ZoneList<Expression*>* spread_args_expr =
          new (zone()) ZoneList<Expression*>(1, zone());
      spread_args_expr->Add(spread_args, zone());
      args->AddAll(*PrepareSpreadArguments(spread_args_expr), zone());
      VariableProxy* new_target_proxy =
          NewUnresolved(ast_value_factory()->new_target_string(), pos);
      args->Add(new_target_proxy, zone());
      Expression* call = factory()->NewCallRuntime(
          Context::REFLECT_CONSTRUCT_INDEX, args, pos);
      if (requires_class_field_init) {
        call = CallClassFieldInitializer(scope(), call);
      }
      body->Add(factory()->NewReturnStatement(call, pos), zone());
    }

    materialized_literal_count = function_state.materialized_literal_count();
    expected_property_count = function_state.expected_property_count();
  }

  FunctionLiteral* function_literal = factory()->NewFunctionLiteral(
      name, function_scope, body, materialized_literal_count,
      expected_property_count, parameter_count, parameter_count,
      FunctionLiteral::kNoDuplicateParameters,
      FunctionLiteral::kAnonymousExpression, default_eager_compile_hint(), pos);

  function_literal->set_requires_class_field_init(requires_class_field_init);

  return function_literal;
}

// ----------------------------------------------------------------------------
// The CHECK_OK macro is a convenient macro to enforce error
// handling for functions that may fail (by returning !*ok).
//
// CAUTION: This macro appends extra statements after a call,
// thus it must never be used where only a single statement
// is correct (e.g. an if statement branch w/o braces)!

#define CHECK_OK_VALUE(x) ok); \
  if (!*ok) return x;          \
  ((void)0
#define DUMMY )  // to make indentation work
#undef DUMMY

#define CHECK_OK CHECK_OK_VALUE(nullptr)
#define CHECK_OK_VOID CHECK_OK_VALUE(this->Void())

#define CHECK_FAILED /**/);    \
  if (failed_) return nullptr; \
  ((void)0
#define DUMMY )  // to make indentation work
#undef DUMMY

// ----------------------------------------------------------------------------
// Implementation of Parser

bool Parser::ShortcutNumericLiteralBinaryExpression(Expression** x,
                                                    Expression* y,
                                                    Token::Value op, int pos) {
  if ((*x)->AsLiteral() && (*x)->AsLiteral()->raw_value()->IsNumber() &&
      y->AsLiteral() && y->AsLiteral()->raw_value()->IsNumber()) {
    double x_val = (*x)->AsLiteral()->raw_value()->AsNumber();
    double y_val = y->AsLiteral()->raw_value()->AsNumber();
    bool x_has_dot = (*x)->AsLiteral()->raw_value()->ContainsDot();
    bool y_has_dot = y->AsLiteral()->raw_value()->ContainsDot();
    bool has_dot = x_has_dot || y_has_dot;
    switch (op) {
      case Token::ADD:
        *x = factory()->NewNumberLiteral(x_val + y_val, pos, has_dot);
        return true;
      case Token::SUB:
        *x = factory()->NewNumberLiteral(x_val - y_val, pos, has_dot);
        return true;
      case Token::MUL:
        *x = factory()->NewNumberLiteral(x_val * y_val, pos, has_dot);
        return true;
      case Token::DIV:
        *x = factory()->NewNumberLiteral(x_val / y_val, pos, has_dot);
        return true;
      case Token::BIT_OR: {
        int value = DoubleToInt32(x_val) | DoubleToInt32(y_val);
        *x = factory()->NewNumberLiteral(value, pos, has_dot);
        return true;
      }
      case Token::BIT_AND: {
        int value = DoubleToInt32(x_val) & DoubleToInt32(y_val);
        *x = factory()->NewNumberLiteral(value, pos, has_dot);
        return true;
      }
      case Token::BIT_XOR: {
        int value = DoubleToInt32(x_val) ^ DoubleToInt32(y_val);
        *x = factory()->NewNumberLiteral(value, pos, has_dot);
        return true;
      }
      case Token::SHL: {
        int value = DoubleToInt32(x_val) << (DoubleToInt32(y_val) & 0x1f);
        *x = factory()->NewNumberLiteral(value, pos, has_dot);
        return true;
      }
      case Token::SHR: {
        uint32_t shift = DoubleToInt32(y_val) & 0x1f;
        uint32_t value = DoubleToUint32(x_val) >> shift;
        *x = factory()->NewNumberLiteral(value, pos, has_dot);
        return true;
      }
      case Token::SAR: {
        uint32_t shift = DoubleToInt32(y_val) & 0x1f;
        int value = ArithmeticShiftRight(DoubleToInt32(x_val), shift);
        *x = factory()->NewNumberLiteral(value, pos, has_dot);
        return true;
      }
      case Token::EXP: {
        double value = Pow(x_val, y_val);
        int int_value = static_cast<int>(value);
        *x = factory()->NewNumberLiteral(
            int_value == value && value != -0.0 ? int_value : value, pos,
            has_dot);
        return true;
      }
      default:
        break;
    }
  }
  return false;
}

Expression* Parser::BuildUnaryExpression(Expression* expression,
                                         Token::Value op, int pos) {
  DCHECK(expression != NULL);
  if (expression->IsLiteral()) {
    const AstValue* literal = expression->AsLiteral()->raw_value();
    if (op == Token::NOT) {
      // Convert the literal to a boolean condition and negate it.
      bool condition = literal->BooleanValue();
      return factory()->NewBooleanLiteral(!condition, pos);
    } else if (literal->IsNumber()) {
      // Compute some expressions involving only number literals.
      double value = literal->AsNumber();
      bool has_dot = literal->ContainsDot();
      switch (op) {
        case Token::ADD:
          return expression;
        case Token::SUB:
          return factory()->NewNumberLiteral(-value, pos, has_dot);
        case Token::BIT_NOT:
          return factory()->NewNumberLiteral(~DoubleToInt32(value), pos,
                                             has_dot);
        default:
          break;
      }
    }
  }
  // Desugar '+foo' => 'foo*1'
  if (op == Token::ADD) {
    return factory()->NewBinaryOperation(
        Token::MUL, expression, factory()->NewNumberLiteral(1, pos, true), pos);
  }
  // The same idea for '-foo' => 'foo*(-1)'.
  if (op == Token::SUB) {
    return factory()->NewBinaryOperation(
        Token::MUL, expression, factory()->NewNumberLiteral(-1, pos), pos);
  }
  // ...and one more time for '~foo' => 'foo^(~0)'.
  if (op == Token::BIT_NOT) {
    return factory()->NewBinaryOperation(
        Token::BIT_XOR, expression, factory()->NewNumberLiteral(~0, pos), pos);
  }
  return factory()->NewUnaryOperation(op, expression, pos);
}

Expression* Parser::BuildIteratorResult(Expression* value, bool done) {
  int pos = kNoSourcePosition;

  if (value == nullptr) value = factory()->NewUndefinedLiteral(pos);

  auto args = new (zone()) ZoneList<Expression*>(2, zone());
  args->Add(value, zone());
  args->Add(factory()->NewBooleanLiteral(done, pos), zone());

  return factory()->NewCallRuntime(Runtime::kInlineCreateIterResultObject, args,
                                   pos);
}

Expression* Parser::NewThrowError(Runtime::FunctionId id,
                                  MessageTemplate::Template message,
                                  const AstRawString* arg, int pos) {
  ZoneList<Expression*>* args = new (zone()) ZoneList<Expression*>(2, zone());
  args->Add(factory()->NewSmiLiteral(message, pos), zone());
  args->Add(factory()->NewStringLiteral(arg, pos), zone());
  CallRuntime* call_constructor = factory()->NewCallRuntime(id, args, pos);
  return factory()->NewThrow(call_constructor, pos);
}

Expression* Parser::NewSuperPropertyReference(int pos) {
  // this_function[home_object_symbol]
  VariableProxy* this_function_proxy =
      NewUnresolved(ast_value_factory()->this_function_string(), pos);
  Expression* home_object_symbol_literal =
      factory()->NewSymbolLiteral("home_object_symbol", kNoSourcePosition);
  Expression* home_object = factory()->NewProperty(
      this_function_proxy, home_object_symbol_literal, pos);
  return factory()->NewSuperPropertyReference(
      ThisExpression(pos)->AsVariableProxy(), home_object, pos);
}

Expression* Parser::NewSuperCallReference(int pos) {
  VariableProxy* new_target_proxy =
      NewUnresolved(ast_value_factory()->new_target_string(), pos);
  VariableProxy* this_function_proxy =
      NewUnresolved(ast_value_factory()->this_function_string(), pos);
  return factory()->NewSuperCallReference(
      ThisExpression(pos)->AsVariableProxy(), new_target_proxy,
      this_function_proxy, pos);
}

Expression* Parser::NewTargetExpression(int pos) {
  auto proxy = NewUnresolved(ast_value_factory()->new_target_string(), pos);
  proxy->set_is_new_target();
  return proxy;
}

Expression* Parser::FunctionSentExpression(int pos) {
  // We desugar function.sent into %_GeneratorGetInputOrDebugPos(generator).
  ZoneList<Expression*>* args = new (zone()) ZoneList<Expression*>(1, zone());
  VariableProxy* generator =
      factory()->NewVariableProxy(function_state_->generator_object_variable());
  args->Add(generator, zone());
  return factory()->NewCallRuntime(Runtime::kInlineGeneratorGetInputOrDebugPos,
                                   args, pos);
}

Literal* Parser::ExpressionFromLiteral(Token::Value token, int pos) {
  switch (token) {
    case Token::NULL_LITERAL:
      return factory()->NewNullLiteral(pos);
    case Token::TRUE_LITERAL:
      return factory()->NewBooleanLiteral(true, pos);
    case Token::FALSE_LITERAL:
      return factory()->NewBooleanLiteral(false, pos);
    case Token::SMI: {
      int value = scanner()->smi_value();
      return factory()->NewSmiLiteral(value, pos);
    }
    case Token::NUMBER: {
      bool has_dot = scanner()->ContainsDot();
      double value = scanner()->DoubleValue();
      return factory()->NewNumberLiteral(value, pos, has_dot);
    }
    default:
      DCHECK(false);
  }
  return NULL;
}

Expression* Parser::GetIterator(Expression* iterable, int pos) {
  Expression* iterator_symbol_literal =
      factory()->NewSymbolLiteral("iterator_symbol", kNoSourcePosition);
  Expression* prop =
      factory()->NewProperty(iterable, iterator_symbol_literal, pos);
  ZoneList<Expression*>* args = new (zone()) ZoneList<Expression*>(0, zone());
  return factory()->NewCall(prop, args, pos);
}

void Parser::MarkTailPosition(Expression* expression) {
  expression->MarkTail();
}

Expression* Parser::NewV8Intrinsic(const AstRawString* name,
                                   ZoneList<Expression*>* args, int pos,
                                   bool* ok) {
  if (extension_ != nullptr) {
    // The extension structures are only accessible while parsing the
    // very first time, not when reparsing because of lazy compilation.
    GetClosureScope()->ForceEagerCompilation();
  }

  DCHECK(name->is_one_byte());
  const Runtime::Function* function =
      Runtime::FunctionForName(name->raw_data(), name->length());

  if (function != nullptr) {
    // Check for possible name clash.
    DCHECK_EQ(Context::kNotFound,
              Context::IntrinsicIndexForName(name->raw_data(), name->length()));
    // Check for built-in IS_VAR macro.
    if (function->function_id == Runtime::kIS_VAR) {
      DCHECK_EQ(Runtime::RUNTIME, function->intrinsic_type);
      // %IS_VAR(x) evaluates to x if x is a variable,
      // leads to a parse error otherwise.  Could be implemented as an
      // inline function %_IS_VAR(x) to eliminate this special case.
      if (args->length() == 1 && args->at(0)->AsVariableProxy() != nullptr) {
        return args->at(0);
      } else {
        ReportMessage(MessageTemplate::kNotIsvar);
        *ok = false;
        return nullptr;
      }
    }

    // Check that the expected number of arguments are being passed.
    if (function->nargs != -1 && function->nargs != args->length()) {
      ReportMessage(MessageTemplate::kRuntimeWrongNumArgs);
      *ok = false;
      return nullptr;
    }

    return factory()->NewCallRuntime(function, args, pos);
  }

  int context_index =
      Context::IntrinsicIndexForName(name->raw_data(), name->length());

  // Check that the function is defined.
  if (context_index == Context::kNotFound) {
    ReportMessage(MessageTemplate::kNotDefined, name);
    *ok = false;
    return nullptr;
  }

  return factory()->NewCallRuntime(context_index, args, pos);
}

Parser::Parser(ParseInfo* info)
    : ParserBase<Parser>(info->zone(), &scanner_, info->stack_limit(),
                         info->extension(), info->ast_value_factory(), NULL),
      scanner_(info->unicode_cache()),
      reusable_preparser_(NULL),
      original_scope_(NULL),
      target_stack_(NULL),
      compile_options_(info->compile_options()),
      cached_parse_data_(nullptr),
      total_preparse_skipped_(0),
      parsing_on_main_thread_(true) {
  // Even though we were passed ParseInfo, we should not store it in
  // Parser - this makes sure that Isolate is not accidentally accessed via
  // ParseInfo during background parsing.
  DCHECK(!info->script().is_null() || info->source_stream() != nullptr ||
         info->character_stream() != nullptr);
  // Determine if functions can be lazily compiled. This is necessary to
  // allow some of our builtin JS files to be lazily compiled. These
  // builtins cannot be handled lazily by the parser, since we have to know
  // if a function uses the special natives syntax, which is something the
  // parser records.
  // If the debugger requests compilation for break points, we cannot be
  // aggressive about lazy compilation, because it might trigger compilation
  // of functions without an outer context when setting a breakpoint through
  // Debug::FindSharedFunctionInfoInScript
  bool can_compile_lazily = FLAG_lazy && !info->is_debug();

  // Consider compiling eagerly when targeting the code cache.
  can_compile_lazily &= !(FLAG_serialize_eager && info->will_serialize());

  // Consider compiling eagerly when compiling bytecode for Ignition.
  can_compile_lazily &= !(FLAG_ignition && FLAG_ignition_eager &&
                          info->isolate()->serializer_enabled());

  set_default_eager_compile_hint(can_compile_lazily
                                     ? FunctionLiteral::kShouldLazyCompile
                                     : FunctionLiteral::kShouldEagerCompile);
  set_allow_lazy(FLAG_lazy && info->allow_lazy_parsing() &&
                 !info->is_native() && info->extension() == nullptr &&
                 can_compile_lazily);
  set_allow_natives(FLAG_allow_natives_syntax || info->is_native());
  set_allow_tailcalls(FLAG_harmony_tailcalls && !info->is_native() &&
                      info->isolate()->is_tail_call_elimination_enabled());
  set_allow_harmony_do_expressions(FLAG_harmony_do_expressions);
  set_allow_harmony_function_sent(FLAG_harmony_function_sent);
  set_allow_harmony_restrictive_declarations(
      FLAG_harmony_restrictive_declarations);
  set_allow_harmony_async_await(FLAG_harmony_async_await);
  set_allow_harmony_restrictive_generators(FLAG_harmony_restrictive_generators);
  set_allow_harmony_trailing_commas(FLAG_harmony_trailing_commas);
  set_allow_harmony_class_fields(FLAG_harmony_class_fields);
  set_allow_harmony_types(FLAG_harmony_types);
  for (int feature = 0; feature < v8::Isolate::kUseCounterFeatureCount;
       ++feature) {
    use_counts_[feature] = 0;
  }
  if (info->ast_value_factory() == NULL) {
    // info takes ownership of AstValueFactory.
    info->set_ast_value_factory(new AstValueFactory(zone(), info->hash_seed()));
    info->set_ast_value_factory_owned();
    ast_value_factory_ = info->ast_value_factory();
    ast_node_factory_.set_ast_value_factory(ast_value_factory_);
  }
}

void Parser::DeserializeScopeChain(
    ParseInfo* info, MaybeHandle<ScopeInfo> maybe_outer_scope_info) {
  DCHECK(ThreadId::Current().Equals(info->isolate()->thread_id()));
  // TODO(wingo): Add an outer SCRIPT_SCOPE corresponding to the native
  // context, which will have the "this" binding for script scopes.
  DeclarationScope* script_scope = NewScriptScope();
  info->set_script_scope(script_scope);
  Scope* scope = script_scope;
  Handle<ScopeInfo> outer_scope_info;
  if (maybe_outer_scope_info.ToHandle(&outer_scope_info)) {
    scope = Scope::DeserializeScopeChain(
        info->isolate(), zone(), *outer_scope_info, script_scope,
        ast_value_factory(), Scope::DeserializationMode::kScopesOnly);
    DCHECK(!info->is_module() || scope->is_module_scope());
  }
  original_scope_ = scope;
}

FunctionLiteral* Parser::ParseProgram(Isolate* isolate, ParseInfo* info) {
  // TODO(bmeurer): We temporarily need to pass allow_nesting = true here,
  // see comment for HistogramTimerScope class.

  // It's OK to use the Isolate & counters here, since this function is only
  // called in the main thread.
  DCHECK(parsing_on_main_thread_);

  RuntimeCallTimerScope runtime_timer(isolate, &RuntimeCallStats::ParseProgram);
  TRACE_EVENT0(TRACE_DISABLED_BY_DEFAULT("v8.compile"), "V8.ParseProgram");
  Handle<String> source(String::cast(info->script()->source()));
  isolate->counters()->total_parse_size()->Increment(source->length());
  base::ElapsedTimer timer;
  if (FLAG_trace_parse) {
    timer.Start();
  }
  fni_ = new (zone()) FuncNameInferrer(ast_value_factory(), zone());

  // Initialize parser state.
  CompleteParserRecorder recorder;

  if (produce_cached_parse_data()) {
    log_ = &recorder;
  } else if (consume_cached_parse_data()) {
    cached_parse_data_->Initialize();
  }

  DeserializeScopeChain(info, info->maybe_outer_scope_info());

  source = String::Flatten(source);
  FunctionLiteral* result;

  {
    std::unique_ptr<Utf16CharacterStream> stream(ScannerStream::For(source));
    scanner_.Initialize(stream.get());
    result = DoParseProgram(info);
  }
  if (result != NULL) {
    DCHECK_EQ(scanner_.peek_location().beg_pos, source->length());
  }
  HandleSourceURLComments(isolate, info->script());

  if (FLAG_trace_parse && result != NULL) {
    double ms = timer.Elapsed().InMillisecondsF();
    if (info->is_eval()) {
      PrintF("[parsing eval");
    } else if (info->script()->name()->IsString()) {
      String* name = String::cast(info->script()->name());
      std::unique_ptr<char[]> name_chars = name->ToCString();
      PrintF("[parsing script: %s", name_chars.get());
    } else {
      PrintF("[parsing script");
    }
    PrintF(" - took %0.3f ms]\n", ms);
  }
  if (produce_cached_parse_data()) {
    if (result != NULL) *info->cached_data() = recorder.GetScriptData();
    log_ = NULL;
  }
  return result;
}


FunctionLiteral* Parser::DoParseProgram(ParseInfo* info) {
  // Note that this function can be called from the main thread or from a
  // background thread. We should not access anything Isolate / heap dependent
  // via ParseInfo, and also not pass it forward.
  DCHECK_NULL(scope_state_);
  DCHECK_NULL(target_stack_);

  ParsingModeScope mode(this, allow_lazy() ? PARSE_LAZILY : PARSE_EAGERLY);

  FunctionLiteral* result = NULL;
  {
    Scope* outer = original_scope_;
    DCHECK_NOT_NULL(outer);
    parsing_module_ = info->is_module();
    if (info->is_eval()) {
      outer = NewEvalScope(outer);
    } else if (parsing_module_) {
      DCHECK_EQ(outer, info->script_scope());
      outer = NewModuleScope(info->script_scope());
    }

    DeclarationScope* scope = outer->AsDeclarationScope();

    scope->set_start_position(0);

    FunctionState function_state(&function_state_, &scope_state_, scope);

    ZoneList<Statement*>* body = new(zone()) ZoneList<Statement*>(16, zone());
    bool ok = true;
    int beg_pos = scanner()->location().beg_pos;
    if (parsing_module_) {
      // Declare the special module parameter.
      auto name = ast_value_factory()->empty_string();
      bool is_duplicate;
      bool is_rest = false;
      bool is_optional = false;
      auto var = scope->DeclareParameter(name, VAR, is_optional, is_rest,
                                         &is_duplicate, ast_value_factory());
      DCHECK(!is_duplicate);
      var->AllocateTo(VariableLocation::PARAMETER, 0);

      PrepareGeneratorVariables(&function_state);
      Expression* initial_yield =
          BuildInitialYield(kNoSourcePosition, kGeneratorFunction);
      body->Add(
          factory()->NewExpressionStatement(initial_yield, kNoSourcePosition),
          zone());

      ParseModuleItemList(body, &ok);
      ok = ok &&
           module()->Validate(this->scope()->AsModuleScope(),
                              &pending_error_handler_, zone());
    } else {
      // Don't count the mode in the use counters--give the program a chance
      // to enable script-wide strict mode below.
      this->scope()->SetLanguageMode(info->language_mode());
      if (info->is_typed()) this->scope()->SetTyped();
      ParseStatementList(body, Token::EOS, &ok);
    }

    // The parser will peek but not consume EOS.  Our scope logically goes all
    // the way to the EOS, though.
    scope->set_end_position(scanner()->peek_location().beg_pos);

    if (ok && is_strict(language_mode())) {
      CheckStrictOctalLiteral(beg_pos, scanner()->location().end_pos, &ok);
      CheckDecimalLiteralWithLeadingZero(beg_pos,
                                         scanner()->location().end_pos);
    }
    if (ok && is_sloppy(language_mode())) {
      // TODO(littledan): Function bindings on the global object that modify
      // pre-existing bindings should be made writable, enumerable and
      // nonconfigurable if possible, whereas this code will leave attributes
      // unchanged if the property already exists.
      InsertSloppyBlockFunctionVarBindings(scope);
    }
    if (ok) {
      CheckConflictingVarDeclarations(scope, &ok);
    }

    if (ok && info->parse_restriction() == ONLY_SINGLE_FUNCTION_LITERAL) {
      if (body->length() != 1 ||
          !body->at(0)->IsExpressionStatement() ||
          !body->at(0)->AsExpressionStatement()->
              expression()->IsFunctionLiteral()) {
        ReportMessage(MessageTemplate::kSingleFunctionLiteral);
        ok = false;
      }
    }

    if (ok) {
      RewriteDestructuringAssignments();
      int parameter_count = parsing_module_ ? 1 : 0;
      result = factory()->NewScriptOrEvalFunctionLiteral(
          scope, body, function_state.materialized_literal_count(),
          function_state.expected_property_count(), parameter_count);
    }
  }

  // Make sure the target stack is empty.
  DCHECK(target_stack_ == NULL);

  return result;
}

FunctionLiteral* Parser::ParseFunction(Isolate* isolate, ParseInfo* info) {
  // It's OK to use the Isolate & counters here, since this function is only
  // called in the main thread.
  DCHECK(parsing_on_main_thread_);
  RuntimeCallTimerScope runtime_timer(isolate,
                                      &RuntimeCallStats::ParseFunction);
  TRACE_EVENT0(TRACE_DISABLED_BY_DEFAULT("v8.compile"), "V8.ParseFunction");
  Handle<String> source(String::cast(info->script()->source()));
  isolate->counters()->total_parse_size()->Increment(source->length());
  base::ElapsedTimer timer;
  if (FLAG_trace_parse) {
    timer.Start();
  }
  Handle<SharedFunctionInfo> shared_info = info->shared_info();
  DeserializeScopeChain(info, info->maybe_outer_scope_info());

  // Initialize parser state.
  source = String::Flatten(source);
  FunctionLiteral* result;
  {
    std::unique_ptr<Utf16CharacterStream> stream(ScannerStream::For(
        source, shared_info->start_position(), shared_info->end_position()));
    Handle<String> name(String::cast(shared_info->name()));
    result = DoParseFunction(info, ast_value_factory()->GetString(name),
                             stream.get());
    if (result != nullptr) {
      Handle<String> inferred_name(shared_info->inferred_name());
      result->set_inferred_name(inferred_name);
    }
  }

  if (FLAG_trace_parse && result != NULL) {
    double ms = timer.Elapsed().InMillisecondsF();
    // We need to make sure that the debug-name is available.
    ast_value_factory()->Internalize(isolate);
    std::unique_ptr<char[]> name_chars = result->debug_name()->ToCString();
    PrintF("[parsing function: %s - took %0.3f ms]\n", name_chars.get(), ms);
  }
  return result;
}

static FunctionLiteral::FunctionType ComputeFunctionType(ParseInfo* info) {
  if (info->is_declaration()) {
    return FunctionLiteral::kDeclaration;
  } else if (info->is_named_expression()) {
    return FunctionLiteral::kNamedExpression;
  } else if (IsConciseMethod(info->function_kind()) ||
             IsAccessorFunction(info->function_kind())) {
    return FunctionLiteral::kAccessorOrMethod;
  }
  return FunctionLiteral::kAnonymousExpression;
}

FunctionLiteral* Parser::DoParseFunction(ParseInfo* info,
                                         const AstRawString* raw_name,
                                         Utf16CharacterStream* source) {
  scanner_.Initialize(source);
  DCHECK_NULL(scope_state_);
  DCHECK_NULL(target_stack_);

  DCHECK(ast_value_factory());
  fni_ = new (zone()) FuncNameInferrer(ast_value_factory(), zone());
  fni_->PushEnclosingName(raw_name);

  ParsingModeScope parsing_mode(this, PARSE_EAGERLY);

  // Place holder for the result.
  FunctionLiteral* result = nullptr;

  {
    // Parse the function literal.
    Scope* outer = original_scope_;
    DeclarationScope* outer_function = outer->GetClosureScope();
    DCHECK(outer);
    FunctionState function_state(&function_state_, &scope_state_,
                                 outer_function);
    BlockState block_state(&scope_state_, outer);
    DCHECK(is_sloppy(outer->language_mode()) ||
           is_strict(info->language_mode()));
    FunctionLiteral::FunctionType function_type = ComputeFunctionType(info);
    FunctionKind kind = info->function_kind();
    bool ok = true;

    if (IsArrowFunction(kind)) {
      if (allow_harmony_async_await() && IsAsyncFunction(kind)) {
        DCHECK(!scanner()->HasAnyLineTerminatorAfterNext());
        if (!Check(Token::ASYNC)) {
          CHECK(stack_overflow());
          return nullptr;
        }
        if (!(peek_any_identifier() || peek() == Token::LPAREN)) {
          CHECK(stack_overflow());
          return nullptr;
        }
      }

      // TODO(adamk): We should construct this scope from the ScopeInfo.
      DeclarationScope* scope = NewFunctionScope(kind);

      // These two bits only need to be explicitly set because we're
      // not passing the ScopeInfo to the Scope constructor.
      // TODO(adamk): Remove these calls once the above NewScope call
      // passes the ScopeInfo.
      if (info->calls_eval()) {
        scope->RecordEvalCall();
      }
      SetLanguageMode(scope, info->language_mode());
      if (info->is_typed()) scope->SetTyped();

      scope->set_start_position(info->start_position());
      ExpressionClassifier formals_classifier(this);
      ParserFormalParameters formals(scope);
      Checkpoint checkpoint(this);
      {
        // Parsing patterns as variable reference expression creates
        // NewUnresolved references in current scope. Entrer arrow function
        // scope for formal parameter parsing.
        BlockState block_state(&scope_state_, scope);
        if (peek() == Token::LPAREN || (typed() && peek() == Token::LT)) {
          if (typed() && peek() == Token::LT) ParseTypeParameters(&ok);
          // '(' StrictFormalParameters ')'
          if (ok) Expect(Token::LPAREN, &ok);
          if (ok) ParseFormalParameterList(&formals, true, &ok);
          if (ok) ok = Check(Token::RPAREN);
          // Parse optional type annotation in typed mode.
          if (ok && typed() && Check(Token::COLON)) ParseValidType(&ok);
        } else {
          // BindingIdentifier
          ParseFormalParameter(&formals, false, &ok);
          if (ok) DeclareFormalParameter(formals.scope, formals.at(0));
        }
      }

      if (ok) {
        checkpoint.Restore(&formals.materialized_literals_count);
        // Pass `accept_IN=true` to ParseArrowFunctionLiteral --- This should
        // not be observable, or else the preparser would have failed.
        Expression* expression = ParseArrowFunctionLiteral(true, formals, &ok);
        if (ok) {
          // Scanning must end at the same position that was recorded
          // previously. If not, parsing has been interrupted due to a stack
          // overflow, at which point the partially parsed arrow function
          // concise body happens to be a valid expression. This is a problem
          // only for arrow functions with single expression bodies, since there
          // is no end token such as "}" for normal functions.
          if (scanner()->location().end_pos == info->end_position()) {
            // The pre-parser saw an arrow function here, so the full parser
            // must produce a FunctionLiteral.
            DCHECK(expression->IsFunctionLiteral());
            result = expression->AsFunctionLiteral();
          } else {
            ok = false;
          }
        }
      }
    } else if (IsDefaultConstructor(kind)) {
      DCHECK_EQ(scope(), outer);
      bool is_subclass_constructor = IsSubclassConstructor(kind);
      result = DefaultConstructor(
          raw_name, is_subclass_constructor, info->requires_class_field_init(),
          info->start_position(), info->end_position(), info->language_mode());
      if (!is_subclass_constructor && info->requires_class_field_init()) {
        result = InsertClassFieldInitializer(result);
      }
    } else if (info->is_class_field_initializer()) {
      Handle<SharedFunctionInfo> shared_info = info->shared_info();
      DCHECK(!shared_info.is_null());
      if (shared_info->length() == 0) {
        result = ParseClassFieldForInitializer(
            info->start_position() != info->end_position(), &ok);
      } else {
        result = SynthesizeClassFieldInitializer(shared_info->length());
      }
    } else {
      result = ParseFunctionLiteral(
          raw_name, Scanner::Location::invalid(), kSkipFunctionNameCheck, kind,
          kNoSourcePosition, function_type, info->language_mode(),
          info->is_typed(), typesystem::kNormalTypes, &ok);
      if (info->requires_class_field_init()) {
        result = InsertClassFieldInitializer(result);
      }
    }
    // Make sure the results agree.
    DCHECK(ok == (result != nullptr));
  }

  // Make sure the target stack is empty.
  DCHECK_NULL(target_stack_);
  return result;
}

Statement* Parser::ParseModuleItem(bool* ok) {
  // ecma262/#prod-ModuleItem
  // ModuleItem :
  //    ImportDeclaration
  //    ExportDeclaration
  //    StatementListItem

  switch (peek()) {
    case Token::IMPORT:
      ParseImportDeclaration(CHECK_OK);
      return factory()->NewEmptyStatement(kNoSourcePosition);
    case Token::EXPORT:
      return ParseExportDeclaration(ok);
    default:
      return ParseStatementListItem(ok);
  }
}


void Parser::ParseModuleItemList(ZoneList<Statement*>* body, bool* ok) {
  // ecma262/#prod-Module
  // Module :
  //    ModuleBody?
  //
  // ecma262/#prod-ModuleItemList
  // ModuleBody :
  //    ModuleItem*

  DCHECK(scope()->is_module_scope());

  bool directive_prologue = true;  // Parsing directive prologue.

  while (peek() != Token::EOS) {
    if (directive_prologue && peek() != Token::STRING) {
      directive_prologue = false;
    }

    Scanner::Location token_loc = scanner()->peek_location();
    Statement* stat = ParseModuleItem(CHECK_OK_VOID);
    if (stat == NULL || stat->IsEmpty()) {
      directive_prologue = false;  // End of directive prologue.
      continue;
    }

    if (directive_prologue) {
      // A shot at a directive.
      ExpressionStatement* e_stat;
      Literal* literal;
      // Still processing directive prologue?
      if ((e_stat = stat->AsExpressionStatement()) != NULL &&
          (literal = e_stat->expression()->AsLiteral()) != NULL &&
          literal->raw_value()->IsString()) {
        // Just check for "use types" in modules, ignore everything else.
        if (allow_harmony_types() &&
            literal->raw_value()->AsString() ==
                ast_value_factory()->use_types_string() &&
            token_loc.end_pos - token_loc.beg_pos ==
                ast_value_factory()->use_types_string()->length() + 2) {
          scope()->SetTyped();
        }
      } else {
        // End of the directive prologue.
        directive_prologue = false;
      }
    }

    body->Add(stat, zone());
  }
}


const AstRawString* Parser::ParseModuleSpecifier(bool* ok) {
  // ModuleSpecifier :
  //    StringLiteral

  Expect(Token::STRING, CHECK_OK);
  return GetSymbol();
}


void Parser::ParseExportClause(ZoneList<const AstRawString*>* export_names,
                               ZoneList<Scanner::Location>* export_locations,
                               ZoneList<const AstRawString*>* local_names,
                               Scanner::Location* reserved_loc, bool* ok) {
  // ExportClause :
  //   '{' '}'
  //   '{' ExportsList '}'
  //   '{' ExportsList ',' '}'
  //
  // ExportsList :
  //   ExportSpecifier
  //   ExportsList ',' ExportSpecifier
  //
  // ExportSpecifier :
  //   IdentifierName
  //   IdentifierName 'as' IdentifierName

  Expect(Token::LBRACE, CHECK_OK_VOID);

  Token::Value name_tok;
  while ((name_tok = peek()) != Token::RBRACE) {
    // Keep track of the first reserved word encountered in case our
    // caller needs to report an error.
    if (!reserved_loc->IsValid() &&
        !Token::IsIdentifier(name_tok, STRICT, false, parsing_module_)) {
      *reserved_loc = scanner()->location();
    }
    const AstRawString* local_name = ParseIdentifierName(CHECK_OK_VOID);
    const AstRawString* export_name = NULL;
    Scanner::Location location = scanner()->location();
    if (CheckContextualKeyword(CStrVector("as"))) {
      export_name = ParseIdentifierName(CHECK_OK_VOID);
      // Set the location to the whole "a as b" string, so that it makes sense
      // both for errors due to "a" and for errors due to "b".
      location.end_pos = scanner()->location().end_pos;
    }
    if (export_name == NULL) {
      export_name = local_name;
    }
    export_names->Add(export_name, zone());
    local_names->Add(local_name, zone());
    export_locations->Add(location, zone());
    if (peek() == Token::RBRACE) break;
    Expect(Token::COMMA, CHECK_OK_VOID);
  }

  Expect(Token::RBRACE, CHECK_OK_VOID);
}


ZoneList<const Parser::NamedImport*>* Parser::ParseNamedImports(
    int pos, bool* ok) {
  // NamedImports :
  //   '{' '}'
  //   '{' ImportsList '}'
  //   '{' ImportsList ',' '}'
  //
  // ImportsList :
  //   ImportSpecifier
  //   ImportsList ',' ImportSpecifier
  //
  // ImportSpecifier :
  //   BindingIdentifier
  //   IdentifierName 'as' BindingIdentifier

  Expect(Token::LBRACE, CHECK_OK);

  auto result = new (zone()) ZoneList<const NamedImport*>(1, zone());
  while (peek() != Token::RBRACE) {
    const AstRawString* import_name = ParseIdentifierName(CHECK_OK);
    const AstRawString* local_name = import_name;
    Scanner::Location location = scanner()->location();
    // In the presence of 'as', the left-side of the 'as' can
    // be any IdentifierName. But without 'as', it must be a valid
    // BindingIdentifier.
    if (CheckContextualKeyword(CStrVector("as"))) {
      local_name = ParseIdentifierName(CHECK_OK);
    }
    if (!Token::IsIdentifier(scanner()->current_token(), STRICT, false,
                             parsing_module_)) {
      *ok = false;
      ReportMessage(MessageTemplate::kUnexpectedReserved);
      return nullptr;
    } else if (IsEvalOrArguments(local_name)) {
      *ok = false;
      ReportMessage(MessageTemplate::kStrictEvalArguments);
      return nullptr;
    }

    DeclareVariable(local_name, CONST, kNeedsInitialization, position(),
                    CHECK_OK);

    NamedImport* import =
        new (zone()) NamedImport(import_name, local_name, location);
    result->Add(import, zone());

    if (peek() == Token::RBRACE) break;
    Expect(Token::COMMA, CHECK_OK);
  }

  Expect(Token::RBRACE, CHECK_OK);
  return result;
}


void Parser::ParseImportDeclaration(bool* ok) {
  // ImportDeclaration :
  //   'import' ImportClause 'from' ModuleSpecifier ';'
  //   'import' ModuleSpecifier ';'
  //
  // ImportClause :
  //   ImportedDefaultBinding
  //   NameSpaceImport
  //   NamedImports
  //   ImportedDefaultBinding ',' NameSpaceImport
  //   ImportedDefaultBinding ',' NamedImports
  //
  // NameSpaceImport :
  //   '*' 'as' ImportedBinding

  int pos = peek_position();
  Expect(Token::IMPORT, CHECK_OK_VOID);

  Token::Value tok = peek();

  // 'import' ModuleSpecifier ';'
  if (tok == Token::STRING) {
    const AstRawString* module_specifier = ParseModuleSpecifier(CHECK_OK_VOID);
    ExpectSemicolon(CHECK_OK_VOID);
    module()->AddEmptyImport(module_specifier);
    return;
  }

  // Parse ImportedDefaultBinding if present.
  const AstRawString* import_default_binding = nullptr;
  Scanner::Location import_default_binding_loc;
  if (tok != Token::MUL && tok != Token::LBRACE) {
    import_default_binding =
        ParseIdentifier(kDontAllowRestrictedIdentifiers, CHECK_OK_VOID);
    import_default_binding_loc = scanner()->location();
    DeclareVariable(import_default_binding, CONST, kNeedsInitialization, pos,
                    CHECK_OK_VOID);
  }

  // Parse NameSpaceImport or NamedImports if present.
  const AstRawString* module_namespace_binding = nullptr;
  Scanner::Location module_namespace_binding_loc;
  const ZoneList<const NamedImport*>* named_imports = nullptr;
  if (import_default_binding == nullptr || Check(Token::COMMA)) {
    switch (peek()) {
      case Token::MUL: {
        Consume(Token::MUL);
        ExpectContextualKeyword(CStrVector("as"), CHECK_OK_VOID);
        module_namespace_binding =
            ParseIdentifier(kDontAllowRestrictedIdentifiers, CHECK_OK_VOID);
        module_namespace_binding_loc = scanner()->location();
        DeclareVariable(module_namespace_binding, CONST, kCreatedInitialized,
                        pos, CHECK_OK_VOID);
        break;
      }

      case Token::LBRACE:
        named_imports = ParseNamedImports(pos, CHECK_OK_VOID);
        break;

      default:
        *ok = false;
        ReportUnexpectedToken(scanner()->current_token());
        return;
    }
  }

  ExpectContextualKeyword(CStrVector("from"), CHECK_OK_VOID);
  const AstRawString* module_specifier = ParseModuleSpecifier(CHECK_OK_VOID);
  ExpectSemicolon(CHECK_OK_VOID);

  // Now that we have all the information, we can make the appropriate
  // declarations.

  // TODO(neis): Would prefer to call DeclareVariable for each case below rather
  // than above and in ParseNamedImports, but then a possible error message
  // would point to the wrong location.  Maybe have a DeclareAt version of
  // Declare that takes a location?

  if (module_namespace_binding != nullptr) {
    module()->AddStarImport(module_namespace_binding, module_specifier,
                            module_namespace_binding_loc, zone());
  }

  if (import_default_binding != nullptr) {
    module()->AddImport(ast_value_factory()->default_string(),
                        import_default_binding, module_specifier,
                        import_default_binding_loc, zone());
  }

  if (named_imports != nullptr) {
    if (named_imports->length() == 0) {
      module()->AddEmptyImport(module_specifier);
    } else {
      for (int i = 0; i < named_imports->length(); ++i) {
        const NamedImport* import = named_imports->at(i);
        module()->AddImport(import->import_name, import->local_name,
                            module_specifier, import->location, zone());
      }
    }
  }
}


Statement* Parser::ParseExportDefault(bool* ok) {
  //  Supports the following productions, starting after the 'default' token:
  //    'export' 'default' HoistableDeclaration
  //    'export' 'default' ClassDeclaration
  //    'export' 'default' AssignmentExpression[In] ';'

  Expect(Token::DEFAULT, CHECK_OK);
  Scanner::Location default_loc = scanner()->location();

  ZoneList<const AstRawString*> local_names(1, zone());
  Statement* result = nullptr;

  // Allow ambient function and class declarations to be exported as default.
  int ambient_pos = peek_position();
  bool ambient = typed() && CheckContextualKeyword(CStrVector("declare"));

  switch (peek()) {
    case Token::FUNCTION:
      result = ParseHoistableDeclaration(&local_names, true, ambient, CHECK_OK);
      break;

    case Token::CLASS:
      Consume(Token::CLASS);
      result = ParseClassDeclaration(&local_names, true, ambient, CHECK_OK);
      break;

    case Token::ASYNC:
      if (allow_harmony_async_await() && PeekAhead() == Token::FUNCTION &&
          !scanner()->HasAnyLineTerminatorAfterNext()) {
        Consume(Token::ASYNC);
        result = ParseAsyncFunctionDeclaration(&local_names, true, ambient,
                                               CHECK_OK);
        break;
      }
    /* falls through */

    default: {
      if (ambient) {
        *ok = false;
        ReportMessageAt(scanner()->peek_location(),
                        MessageTemplate::kBadAmbientDeclaration);
        return nullptr;
      }

      int pos = position();
      ExpressionClassifier classifier(this);
      Expression* value =
          ParseAssignmentExpression(true, typesystem::kNoCover, CHECK_OK);
      RewriteNonPattern(CHECK_OK);
      SetFunctionName(value, ast_value_factory()->default_string());

      const AstRawString* local_name =
          ast_value_factory()->star_default_star_string();
      local_names.Add(local_name, zone());

      // It's fine to declare this as CONST because the user has no way of
      // writing to it.
      Declaration* decl = DeclareVariable(local_name, CONST, pos, CHECK_OK);
      decl->proxy()->var()->set_initializer_position(position());

      Assignment* assignment = factory()->NewAssignment(
          Token::INIT, decl->proxy(), value, kNoSourcePosition);
      result = factory()->NewExpressionStatement(assignment, kNoSourcePosition);

      ExpectSemicolon(CHECK_OK);
      break;
    }
  }

  // Exported ambients are not checked.
  if (ambient) return factory()->NewEmptyStatement(ambient_pos);

  DCHECK_EQ(local_names.length(), 1);
  module()->AddExport(local_names.first(),
                      ast_value_factory()->default_string(), default_loc,
                      zone());

  DCHECK_NOT_NULL(result);
  return result;
}

Statement* Parser::ParseExportDeclaration(bool* ok) {
  // ExportDeclaration:
  //    'export' '*' 'from' ModuleSpecifier ';'
  //    'export' ExportClause ('from' ModuleSpecifier)? ';'
  //    'export' VariableStatement
  //    'export' Declaration
  //    'export' 'default' ... (handled in ParseExportDefault)

  Expect(Token::EXPORT, CHECK_OK);
  int pos = position();

  // Allow exported ambient variable, function, and class declarations.
  bool ambient = typed() && CheckContextualKeyword(CStrVector("declare"));

  Statement* result = nullptr;
  ZoneList<const AstRawString*> names(1, zone());
<<<<<<< HEAD
  if (ambient && (peek() == Token::DEFAULT || peek() == Token::MUL ||
                  peek() == Token::LBRACE)) {
    *ok = false;
    ReportMessageAt(scanner()->peek_location(),
                    MessageTemplate::kBadAmbientDeclaration);
    return nullptr;
  }
=======
  Scanner::Location loc = scanner()->peek_location();
>>>>>>> c1753f5c
  switch (peek()) {
    case Token::DEFAULT:
      return ParseExportDefault(ok);

    case Token::MUL: {
      Consume(Token::MUL);
      loc = scanner()->location();
      ExpectContextualKeyword(CStrVector("from"), CHECK_OK);
      const AstRawString* module_specifier = ParseModuleSpecifier(CHECK_OK);
      ExpectSemicolon(CHECK_OK);
      module()->AddStarExport(module_specifier, loc, zone());
      return factory()->NewEmptyStatement(pos);
    }

    case Token::LBRACE: {
      // There are two cases here:
      //
      // 'export' ExportClause ';'
      // and
      // 'export' ExportClause FromClause ';'
      //
      // In the first case, the exported identifiers in ExportClause must
      // not be reserved words, while in the latter they may be. We
      // pass in a location that gets filled with the first reserved word
      // encountered, and then throw a SyntaxError if we are in the
      // non-FromClause case.
      Scanner::Location reserved_loc = Scanner::Location::invalid();
      ZoneList<const AstRawString*> export_names(1, zone());
      ZoneList<Scanner::Location> export_locations(1, zone());
      ZoneList<const AstRawString*> original_names(1, zone());
      ParseExportClause(&export_names, &export_locations, &original_names,
                        &reserved_loc, CHECK_OK);
      const AstRawString* module_specifier = nullptr;
      if (CheckContextualKeyword(CStrVector("from"))) {
        module_specifier = ParseModuleSpecifier(CHECK_OK);
      } else if (reserved_loc.IsValid()) {
        // No FromClause, so reserved words are invalid in ExportClause.
        *ok = false;
        ReportMessageAt(reserved_loc, MessageTemplate::kUnexpectedReserved);
        return nullptr;
      }
      ExpectSemicolon(CHECK_OK);
      const int length = export_names.length();
      DCHECK_EQ(length, original_names.length());
      DCHECK_EQ(length, export_locations.length());
      if (module_specifier == nullptr) {
        for (int i = 0; i < length; ++i) {
          module()->AddExport(original_names[i], export_names[i],
                              export_locations[i], zone());
        }
      } else if (length == 0) {
        module()->AddEmptyImport(module_specifier);
      } else {
        for (int i = 0; i < length; ++i) {
          module()->AddExport(original_names[i], export_names[i],
                              module_specifier, export_locations[i], zone());
        }
      }
      return factory()->NewEmptyStatement(pos);
    }

    case Token::FUNCTION:
      result = ParseHoistableDeclaration(&names, false, ambient, CHECK_OK);
      break;

    case Token::CLASS:
      Consume(Token::CLASS);
      result = ParseClassDeclaration(&names, false, ambient, CHECK_OK);
      break;

    case Token::VAR:
    case Token::LET:
    case Token::CONST:
      result =
          ParseVariableStatement(kStatementListItem, &names, ambient, CHECK_OK);
      break;

    case Token::ASYNC:
      if (allow_harmony_async_await()) {
        // TODO(neis): Why don't we have the same check here as in
        // ParseStatementListItem?
        Consume(Token::ASYNC);
        result =
            ParseAsyncFunctionDeclaration(&names, false, ambient, CHECK_OK);
        break;
      }
    /* falls through */

    default:
      *ok = false;
      ReportUnexpectedToken(scanner()->current_token());
      return nullptr;
  }
  loc.end_pos = scanner()->location().end_pos;

  // Exported ambients are not checked.
  if (ambient) return factory()->NewEmptyStatement(pos);

  ModuleDescriptor* descriptor = module();
  for (int i = 0; i < names.length(); ++i) {
    descriptor->AddExport(names[i], names[i], loc, zone());
  }

  DCHECK_NOT_NULL(result);
  return result;
}

VariableProxy* Parser::NewUnresolved(const AstRawString* name, int begin_pos,
                                     VariableKind kind) {
  return scope()->NewUnresolved(factory(), name, begin_pos, kind);
}

VariableProxy* Parser::NewUnresolved(const AstRawString* name) {
  return scope()->NewUnresolved(factory(), name, scanner()->location().beg_pos);
}

Declaration* Parser::DeclareVariable(const AstRawString* name,
                                     VariableMode mode, int pos, bool* ok) {
  return DeclareVariable(name, mode, Variable::DefaultInitializationFlag(mode),
                         pos, ok);
}

Declaration* Parser::DeclareVariable(const AstRawString* name,
                                     VariableMode mode, InitializationFlag init,
                                     int pos, bool* ok) {
  DCHECK_NOT_NULL(name);
  VariableProxy* proxy = factory()->NewVariableProxy(
      name, NORMAL_VARIABLE, scanner()->location().beg_pos);
  Declaration* declaration =
      factory()->NewVariableDeclaration(proxy, this->scope(), pos);
  Declare(declaration, DeclarationDescriptor::NORMAL, mode, init, ok, nullptr,
          scanner()->location().end_pos);
  if (!*ok) return nullptr;
  return declaration;
}

Variable* Parser::Declare(Declaration* declaration,
                          DeclarationDescriptor::Kind declaration_kind,
                          VariableMode mode, InitializationFlag init, bool* ok,
                          Scope* scope, int var_end_pos) {
  if (scope == nullptr) {
    scope = this->scope();
  }
  bool sloppy_mode_block_scope_function_redefinition = false;
  Variable* variable = scope->DeclareVariable(
      declaration, mode, init, allow_harmony_restrictive_generators(),
      &sloppy_mode_block_scope_function_redefinition, ok);
  if (!*ok) {
    // If we only have the start position of a proxy, we can't highlight the
    // whole variable name.  Pretend its length is 1 so that we highlight at
    // least the first character.
    Scanner::Location loc(declaration->proxy()->position(),
                          var_end_pos != kNoSourcePosition
                              ? var_end_pos
                              : declaration->proxy()->position() + 1);
    if (declaration_kind == DeclarationDescriptor::NORMAL) {
      ReportMessageAt(loc, MessageTemplate::kVarRedeclaration,
                      declaration->proxy()->raw_name());
    } else {
      ReportMessageAt(loc, MessageTemplate::kParamDupe);
    }
    return nullptr;
  }
  if (sloppy_mode_block_scope_function_redefinition) {
    ++use_counts_[v8::Isolate::kSloppyModeBlockScopedFunctionRedefinition];
  }
  return variable;
}

Block* Parser::BuildInitializationBlock(
    DeclarationParsingResult* parsing_result,
    ZoneList<const AstRawString*>* names, bool* ok) {
  Block* result = factory()->NewBlock(
      NULL, 1, true, parsing_result->descriptor.declaration_pos);
  for (auto declaration : parsing_result->declarations) {
    PatternRewriter::DeclareAndInitializeVariables(
        this, result, &(parsing_result->descriptor), &declaration, names,
        CHECK_OK);
  }
  return result;
}

void Parser::DeclareAndInitializeVariables(
    Block* block, const DeclarationDescriptor* declaration_descriptor,
    const DeclarationParsingResult::Declaration* declaration,
    ZoneList<const AstRawString*>* names, bool* ok) {
  DCHECK_NOT_NULL(block);
  PatternRewriter::DeclareAndInitializeVariables(
      this, block, declaration_descriptor, declaration, names, ok);
}

Statement* Parser::DeclareFunction(const AstRawString* variable_name,
                                   FunctionLiteral* function, int pos,
                                   bool is_generator, bool is_async,
                                   ZoneList<const AstRawString*>* names,
                                   bool* ok) {
  // In ES6, a function behaves as a lexical binding, except in
  // a script scope, or the initial scope of eval or another function.
  VariableMode mode =
      (!scope()->is_declaration_scope() || scope()->is_module_scope()) ? LET
                                                                       : VAR;
  VariableProxy* proxy =
      factory()->NewVariableProxy(variable_name, NORMAL_VARIABLE);
  Declaration* declaration =
      factory()->NewFunctionDeclaration(proxy, function, scope(), pos);
  Declare(declaration, DeclarationDescriptor::NORMAL, mode, kCreatedInitialized,
          CHECK_OK);
  if (names) names->Add(variable_name, zone());
  // Async functions don't undergo sloppy mode block scoped hoisting, and don't
  // allow duplicates in a block. Both are represented by the
  // sloppy_block_function_map. Don't add them to the map for async functions.
  // Generators are also supposed to be prohibited; currently doing this behind
  // a flag and UseCounting violations to assess web compatibility.
  if (is_sloppy(language_mode()) && !scope()->is_declaration_scope() &&
      !is_async && !(allow_harmony_restrictive_generators() && is_generator)) {
    SloppyBlockFunctionStatement* delegate =
        factory()->NewSloppyBlockFunctionStatement(scope());
    DeclarationScope* target_scope = GetDeclarationScope();
    target_scope->DeclareSloppyBlockFunction(variable_name, delegate);
    return delegate;
  }
  return factory()->NewEmptyStatement(kNoSourcePosition);
}

Statement* Parser::DeclareClass(const AstRawString* variable_name,
                                Expression* value,
                                ZoneList<const AstRawString*>* names,
                                int class_token_pos, int end_pos, bool* ok) {
  Declaration* decl =
      DeclareVariable(variable_name, LET, class_token_pos, CHECK_OK);
  decl->proxy()->var()->set_initializer_position(end_pos);
  Assignment* assignment = factory()->NewAssignment(Token::INIT, decl->proxy(),
                                                    value, class_token_pos);
  Statement* assignment_statement =
      factory()->NewExpressionStatement(assignment, kNoSourcePosition);
  if (names) names->Add(variable_name, zone());
  return assignment_statement;
}

Statement* Parser::DeclareNative(const AstRawString* name, int pos, bool* ok) {
  // Make sure that the function containing the native declaration
  // isn't lazily compiled. The extension structures are only
  // accessible while parsing the first time not when reparsing
  // because of lazy compilation.
  GetClosureScope()->ForceEagerCompilation();

  // TODO(1240846): It's weird that native function declarations are
  // introduced dynamically when we meet their declarations, whereas
  // other functions are set up when entering the surrounding scope.
  Declaration* decl = DeclareVariable(name, VAR, pos, CHECK_OK);
  NativeFunctionLiteral* lit =
      factory()->NewNativeFunctionLiteral(name, extension_, kNoSourcePosition);
  return factory()->NewExpressionStatement(
      factory()->NewAssignment(Token::INIT, decl->proxy(), lit,
                               kNoSourcePosition),
      pos);
}

ZoneList<const AstRawString*>* Parser::DeclareLabel(
    ZoneList<const AstRawString*>* labels, VariableProxy* var, bool* ok) {
  const AstRawString* label = var->raw_name();
  // TODO(1240780): We don't check for redeclaration of labels
  // during preparsing since keeping track of the set of active
  // labels requires nontrivial changes to the way scopes are
  // structured.  However, these are probably changes we want to
  // make later anyway so we should go back and fix this then.
  if (ContainsLabel(labels, label) || TargetStackContainsLabel(label)) {
    ReportMessage(MessageTemplate::kLabelRedeclaration, label);
    *ok = false;
    return nullptr;
  }
  if (labels == nullptr) {
    labels = new (zone()) ZoneList<const AstRawString*>(1, zone());
  }
  labels->Add(label, zone());
  // Remove the "ghost" variable that turned out to be a label
  // from the top scope. This way, we don't try to resolve it
  // during the scope processing.
  scope()->RemoveUnresolved(var);
  return labels;
}

bool Parser::ContainsLabel(ZoneList<const AstRawString*>* labels,
                           const AstRawString* label) {
  DCHECK_NOT_NULL(label);
  if (labels != nullptr) {
    for (int i = labels->length(); i-- > 0;) {
      if (labels->at(i) == label) return true;
    }
  }
  return false;
}

Expression* Parser::RewriteReturn(Expression* return_value, int pos) {
  if (IsSubclassConstructor(function_state_->kind())) {
    // For subclass constructors we need to return this in case of undefined
    // return a Smi (transformed into an exception in the ConstructStub)
    // for a non object.
    //
    //   return expr;
    //
    // Is rewritten as:
    //
    //   return (temp = expr) === undefined ? this :
    //       %_IsJSReceiver(temp) ? temp : 1;

    // temp = expr
    Variable* temp = NewTemporary(ast_value_factory()->empty_string());
    Assignment* assign = factory()->NewAssignment(
        Token::ASSIGN, factory()->NewVariableProxy(temp), return_value, pos);

    // %_IsJSReceiver(temp)
    ZoneList<Expression*>* is_spec_object_args =
        new (zone()) ZoneList<Expression*>(1, zone());
    is_spec_object_args->Add(factory()->NewVariableProxy(temp), zone());
    Expression* is_spec_object_call = factory()->NewCallRuntime(
        Runtime::kInlineIsJSReceiver, is_spec_object_args, pos);

    // %_IsJSReceiver(temp) ? temp : 1;
    Expression* is_object_conditional = factory()->NewConditional(
        is_spec_object_call, factory()->NewVariableProxy(temp),
        factory()->NewSmiLiteral(1, pos), pos);

    // temp === undefined
    Expression* is_undefined = factory()->NewCompareOperation(
        Token::EQ_STRICT, assign,
        factory()->NewUndefinedLiteral(kNoSourcePosition), pos);

    // is_undefined ? this : is_object_conditional
    return_value = factory()->NewConditional(is_undefined, ThisExpression(pos),
                                             is_object_conditional, pos);
  }
  if (is_generator()) {
    return_value = BuildIteratorResult(return_value, true);
  } else if (is_async_function()) {
    return_value = BuildResolvePromise(return_value, return_value->position());
  }
  return return_value;
}

Expression* Parser::RewriteDoExpression(Block* body, int pos, bool* ok) {
  Variable* result = NewTemporary(ast_value_factory()->dot_result_string());
  DoExpression* expr = factory()->NewDoExpression(body, result, pos);
  if (!Rewriter::Rewrite(this, GetClosureScope(), expr, ast_value_factory())) {
    *ok = false;
    return nullptr;
  }
  return expr;
}

Statement* Parser::RewriteSwitchStatement(Expression* tag,
                                          SwitchStatement* switch_statement,
                                          ZoneList<CaseClause*>* cases,
                                          Scope* scope) {
  // In order to get the CaseClauses to execute in their own lexical scope,
  // but without requiring downstream code to have special scope handling
  // code for switch statements, desugar into blocks as follows:
  // {  // To group the statements--harmless to evaluate Expression in scope
  //   .tag_variable = Expression;
  //   {  // To give CaseClauses a scope
  //     switch (.tag_variable) { CaseClause* }
  //   }
  // }

  Block* switch_block = factory()->NewBlock(NULL, 2, false, kNoSourcePosition);

  Variable* tag_variable =
      NewTemporary(ast_value_factory()->dot_switch_tag_string());
  Assignment* tag_assign = factory()->NewAssignment(
      Token::ASSIGN, factory()->NewVariableProxy(tag_variable), tag,
      tag->position());
  Statement* tag_statement =
      factory()->NewExpressionStatement(tag_assign, kNoSourcePosition);
  switch_block->statements()->Add(tag_statement, zone());

  // make statement: undefined;
  // This is needed so the tag isn't returned as the value, in case the switch
  // statements don't have a value.
  switch_block->statements()->Add(
      factory()->NewExpressionStatement(
          factory()->NewUndefinedLiteral(kNoSourcePosition), kNoSourcePosition),
      zone());

  Expression* tag_read = factory()->NewVariableProxy(tag_variable);
  switch_statement->Initialize(tag_read, cases);
  Block* cases_block = factory()->NewBlock(NULL, 1, false, kNoSourcePosition);
  cases_block->statements()->Add(switch_statement, zone());
  cases_block->set_scope(scope);
  switch_block->statements()->Add(cases_block, zone());
  return switch_block;
}

void Parser::RewriteCatchPattern(CatchInfo* catch_info, bool* ok) {
  if (catch_info->name == nullptr) {
    DCHECK_NOT_NULL(catch_info->pattern);
    catch_info->name = ast_value_factory()->dot_catch_string();
  }
  catch_info->variable = catch_info->scope->DeclareLocal(
      catch_info->name, VAR, kCreatedInitialized, NORMAL_VARIABLE);
  if (catch_info->pattern != nullptr) {
    DeclarationDescriptor descriptor;
    descriptor.declaration_kind = DeclarationDescriptor::NORMAL;
    descriptor.scope = scope();
    descriptor.hoist_scope = nullptr;
    descriptor.mode = LET;
    descriptor.declaration_pos = catch_info->pattern->position();
    descriptor.initialization_pos = catch_info->pattern->position();

    // Initializer position for variables declared by the pattern.
    const int initializer_position = position();

    DeclarationParsingResult::Declaration decl(
        catch_info->pattern, initializer_position,
        factory()->NewVariableProxy(catch_info->variable));

    catch_info->init_block =
        factory()->NewBlock(nullptr, 8, true, kNoSourcePosition);
    PatternRewriter::DeclareAndInitializeVariables(
        this, catch_info->init_block, &descriptor, &decl,
        &catch_info->bound_names, ok);
  } else {
    catch_info->bound_names.Add(catch_info->name, zone());
  }
}

void Parser::ValidateCatchBlock(const CatchInfo& catch_info, bool* ok) {
  // Check for `catch(e) { let e; }` and similar errors.
  Scope* inner_block_scope = catch_info.inner_block->scope();
  if (inner_block_scope != nullptr) {
    Declaration* decl = inner_block_scope->CheckLexDeclarationsConflictingWith(
        catch_info.bound_names);
    if (decl != nullptr) {
      const AstRawString* name = decl->proxy()->raw_name();
      int position = decl->proxy()->position();
      Scanner::Location location =
          position == kNoSourcePosition
              ? Scanner::Location::invalid()
              : Scanner::Location(position, position + 1);
      ReportMessageAt(location, MessageTemplate::kVarRedeclaration, name);
      *ok = false;
    }
  }
}

Statement* Parser::RewriteTryStatement(Block* try_block, Block* catch_block,
                                       Block* finally_block,
                                       const CatchInfo& catch_info, int pos) {
  // Simplify the AST nodes by converting:
  //   'try B0 catch B1 finally B2'
  // to:
  //   'try { try B0 catch B1 } finally B2'

  if (catch_block != nullptr && finally_block != nullptr) {
    // If we have both, create an inner try/catch.
    DCHECK_NOT_NULL(catch_info.scope);
    DCHECK_NOT_NULL(catch_info.variable);
    TryCatchStatement* statement;
    if (catch_info.for_promise_reject) {
      statement = factory()->NewTryCatchStatementForPromiseReject(
          try_block, catch_info.scope, catch_info.variable, catch_block,
          kNoSourcePosition);
    } else {
      statement = factory()->NewTryCatchStatement(
          try_block, catch_info.scope, catch_info.variable, catch_block,
          kNoSourcePosition);
    }

    try_block = factory()->NewBlock(nullptr, 1, false, kNoSourcePosition);
    try_block->statements()->Add(statement, zone());
    catch_block = nullptr;  // Clear to indicate it's been handled.
  }

  if (catch_block != nullptr) {
    // For a try-catch construct append return expressions from the catch block
    // to the list of return expressions.
    function_state_->tail_call_expressions().Append(
        catch_info.tail_call_expressions);

    DCHECK_NULL(finally_block);
    DCHECK_NOT_NULL(catch_info.scope);
    DCHECK_NOT_NULL(catch_info.variable);
    return factory()->NewTryCatchStatement(
        try_block, catch_info.scope, catch_info.variable, catch_block, pos);
  } else {
    DCHECK_NOT_NULL(finally_block);
    return factory()->NewTryFinallyStatement(try_block, finally_block, pos);
  }
}

// !%_IsJSReceiver(result = iterator.next()) &&
//     %ThrowIteratorResultNotAnObject(result)
Expression* Parser::BuildIteratorNextResult(Expression* iterator,
                                            Variable* result, int pos) {
  Expression* next_literal = factory()->NewStringLiteral(
      ast_value_factory()->next_string(), kNoSourcePosition);
  Expression* next_property =
      factory()->NewProperty(iterator, next_literal, kNoSourcePosition);
  ZoneList<Expression*>* next_arguments =
      new (zone()) ZoneList<Expression*>(0, zone());
  Expression* next_call =
      factory()->NewCall(next_property, next_arguments, pos);
  Expression* result_proxy = factory()->NewVariableProxy(result);
  Expression* left =
      factory()->NewAssignment(Token::ASSIGN, result_proxy, next_call, pos);

  // %_IsJSReceiver(...)
  ZoneList<Expression*>* is_spec_object_args =
      new (zone()) ZoneList<Expression*>(1, zone());
  is_spec_object_args->Add(left, zone());
  Expression* is_spec_object_call = factory()->NewCallRuntime(
      Runtime::kInlineIsJSReceiver, is_spec_object_args, pos);

  // %ThrowIteratorResultNotAnObject(result)
  Expression* result_proxy_again = factory()->NewVariableProxy(result);
  ZoneList<Expression*>* throw_arguments =
      new (zone()) ZoneList<Expression*>(1, zone());
  throw_arguments->Add(result_proxy_again, zone());
  Expression* throw_call = factory()->NewCallRuntime(
      Runtime::kThrowIteratorResultNotAnObject, throw_arguments, pos);

  return factory()->NewBinaryOperation(
      Token::AND,
      factory()->NewUnaryOperation(Token::NOT, is_spec_object_call, pos),
      throw_call, pos);
}

Statement* Parser::InitializeForEachStatement(ForEachStatement* stmt,
                                              Expression* each,
                                              Expression* subject,
                                              Statement* body,
                                              int each_keyword_pos) {
  ForOfStatement* for_of = stmt->AsForOfStatement();
  if (for_of != NULL) {
    const bool finalize = true;
    return InitializeForOfStatement(for_of, each, subject, body, finalize,
                                    each_keyword_pos);
  } else {
    if (each->IsArrayLiteral() || each->IsObjectLiteral()) {
      Variable* temp = NewTemporary(ast_value_factory()->empty_string());
      VariableProxy* temp_proxy = factory()->NewVariableProxy(temp);
      Expression* assign_each = PatternRewriter::RewriteDestructuringAssignment(
          this, factory()->NewAssignment(Token::ASSIGN, each, temp_proxy,
                                         kNoSourcePosition),
          scope());
      auto block = factory()->NewBlock(nullptr, 2, false, kNoSourcePosition);
      block->statements()->Add(
          factory()->NewExpressionStatement(assign_each, kNoSourcePosition),
          zone());
      block->statements()->Add(body, zone());
      body = block;
      each = factory()->NewVariableProxy(temp);
    }
    stmt->AsForInStatement()->Initialize(each, subject, body);
  }
  return stmt;
}

// Special case for legacy for
//
//    for (var x = initializer in enumerable) body
//
// An initialization block of the form
//
//    {
//      x = initializer;
//    }
//
// is returned in this case.  It has reserved space for two statements,
// so that (later on during parsing), the equivalent of
//
//   for (x in enumerable) body
//
// is added as a second statement to it.
Block* Parser::RewriteForVarInLegacy(const ForInfo& for_info) {
  const DeclarationParsingResult::Declaration& decl =
      for_info.parsing_result.declarations[0];
  if (!IsLexicalVariableMode(for_info.parsing_result.descriptor.mode) &&
      decl.pattern->IsVariableProxy() && decl.initializer != nullptr) {
    ++use_counts_[v8::Isolate::kForInInitializer];
    const AstRawString* name = decl.pattern->AsVariableProxy()->raw_name();
    VariableProxy* single_var = NewUnresolved(name);
    Block* init_block = factory()->NewBlock(
        nullptr, 2, true, for_info.parsing_result.descriptor.declaration_pos);
    init_block->statements()->Add(
        factory()->NewExpressionStatement(
            factory()->NewAssignment(Token::ASSIGN, single_var,
                                     decl.initializer, kNoSourcePosition),
            kNoSourcePosition),
        zone());
    return init_block;
  }
  return nullptr;
}

// Rewrite a for-in/of statement of the form
//
//   for (let/const/var x in/of e) b
//
// into
//
//   {
//     <let x' be a temporary variable>
//     for (x' in/of e) {
//       let/const/var x;
//       x = x';
//       b;
//     }
//     let x;  // for TDZ
//   }
void Parser::DesugarBindingInForEachStatement(ForInfo* for_info,
                                              Block** body_block,
                                              Expression** each_variable,
                                              bool* ok) {
  DeclarationParsingResult::Declaration& decl =
      for_info->parsing_result.declarations[0];
  Variable* temp = NewTemporary(ast_value_factory()->dot_for_string());
  auto each_initialization_block =
      factory()->NewBlock(nullptr, 1, true, kNoSourcePosition);
  {
    auto descriptor = for_info->parsing_result.descriptor;
    descriptor.declaration_pos = kNoSourcePosition;
    descriptor.initialization_pos = kNoSourcePosition;
    decl.initializer = factory()->NewVariableProxy(temp);

    bool is_for_var_of =
        for_info->mode == ForEachStatement::ITERATE &&
        for_info->parsing_result.descriptor.mode == VariableMode::VAR;

    PatternRewriter::DeclareAndInitializeVariables(
        this, each_initialization_block, &descriptor, &decl,
        (IsLexicalVariableMode(for_info->parsing_result.descriptor.mode) ||
         is_for_var_of)
            ? &for_info->bound_names
            : nullptr,
        CHECK_OK_VOID);

    // Annex B.3.5 prohibits the form
    // `try {} catch(e) { for (var e of {}); }`
    // So if we are parsing a statement like `for (var ... of ...)`
    // we need to walk up the scope chain and look for catch scopes
    // which have a simple binding, then compare their binding against
    // all of the names declared in the init of the for-of we're
    // parsing.
    if (is_for_var_of) {
      Scope* catch_scope = scope();
      while (catch_scope != nullptr && !catch_scope->is_declaration_scope()) {
        if (catch_scope->is_catch_scope()) {
          auto name = catch_scope->catch_variable_name();
          // If it's a simple binding and the name is declared in the for loop.
          if (name != ast_value_factory()->dot_catch_string() &&
              for_info->bound_names.Contains(name)) {
            ReportMessageAt(for_info->parsing_result.bindings_loc,
                            MessageTemplate::kVarRedeclaration, name);
            *ok = false;
            return;
          }
        }
        catch_scope = catch_scope->outer_scope();
      }
    }
  }

  *body_block = factory()->NewBlock(nullptr, 3, false, kNoSourcePosition);
  (*body_block)->statements()->Add(each_initialization_block, zone());
  *each_variable = factory()->NewVariableProxy(temp, for_info->position);
}

// Create a TDZ for any lexically-bound names in for in/of statements.
Block* Parser::CreateForEachStatementTDZ(Block* init_block,
                                         const ForInfo& for_info, bool* ok) {
  if (IsLexicalVariableMode(for_info.parsing_result.descriptor.mode)) {
    DCHECK_NULL(init_block);

    init_block = factory()->NewBlock(nullptr, 1, false, kNoSourcePosition);

    for (int i = 0; i < for_info.bound_names.length(); ++i) {
      // TODO(adamk): This needs to be some sort of special
      // INTERNAL variable that's invisible to the debugger
      // but visible to everything else.
      Declaration* tdz_decl = DeclareVariable(for_info.bound_names[i], LET,
                                              kNoSourcePosition, CHECK_OK);
      tdz_decl->proxy()->var()->set_initializer_position(position());
    }
  }
  return init_block;
}

Statement* Parser::InitializeForOfStatement(ForOfStatement* for_of,
                                            Expression* each,
                                            Expression* iterable,
                                            Statement* body, bool finalize,
                                            int next_result_pos) {
  // Create the auxiliary expressions needed for iterating over the iterable,
  // and initialize the given ForOfStatement with them.
  // If finalize is true, also instrument the loop with code that performs the
  // proper ES6 iterator finalization.  In that case, the result is not
  // immediately a ForOfStatement.

  const int nopos = kNoSourcePosition;
  auto avfactory = ast_value_factory();

  Variable* iterator = NewTemporary(ast_value_factory()->dot_iterator_string());
  Variable* result = NewTemporary(ast_value_factory()->dot_result_string());
  Variable* completion = NewTemporary(avfactory->empty_string());

  // iterator = iterable[Symbol.iterator]()
  Expression* assign_iterator;
  {
    assign_iterator = factory()->NewAssignment(
        Token::ASSIGN, factory()->NewVariableProxy(iterator),
        GetIterator(iterable, iterable->position()), iterable->position());
  }

  // !%_IsJSReceiver(result = iterator.next()) &&
  //     %ThrowIteratorResultNotAnObject(result)
  Expression* next_result;
  {
    Expression* iterator_proxy = factory()->NewVariableProxy(iterator);
    next_result =
        BuildIteratorNextResult(iterator_proxy, result, next_result_pos);
  }

  // result.done
  Expression* result_done;
  {
    Expression* done_literal = factory()->NewStringLiteral(
        ast_value_factory()->done_string(), kNoSourcePosition);
    Expression* result_proxy = factory()->NewVariableProxy(result);
    result_done =
        factory()->NewProperty(result_proxy, done_literal, kNoSourcePosition);
  }

  // result.value
  Expression* result_value;
  {
    Expression* value_literal =
        factory()->NewStringLiteral(avfactory->value_string(), nopos);
    Expression* result_proxy = factory()->NewVariableProxy(result);
    result_value = factory()->NewProperty(result_proxy, value_literal, nopos);
  }

  // {{completion = kAbruptCompletion;}}
  Statement* set_completion_abrupt;
  if (finalize) {
    Expression* proxy = factory()->NewVariableProxy(completion);
    Expression* assignment = factory()->NewAssignment(
        Token::ASSIGN, proxy,
        factory()->NewSmiLiteral(Parser::kAbruptCompletion, nopos), nopos);

    Block* block = factory()->NewBlock(nullptr, 1, true, nopos);
    block->statements()->Add(
        factory()->NewExpressionStatement(assignment, nopos), zone());
    set_completion_abrupt = block;
  }

  // do { let tmp = #result_value; #set_completion_abrupt; tmp }
  // Expression* result_value (gets overwritten)
  if (finalize) {
    Variable* var_tmp = NewTemporary(avfactory->empty_string());
    Expression* tmp = factory()->NewVariableProxy(var_tmp);
    Expression* assignment =
        factory()->NewAssignment(Token::ASSIGN, tmp, result_value, nopos);

    Block* block = factory()->NewBlock(nullptr, 2, false, nopos);
    block->statements()->Add(
        factory()->NewExpressionStatement(assignment, nopos), zone());
    block->statements()->Add(set_completion_abrupt, zone());

    result_value = factory()->NewDoExpression(block, var_tmp, nopos);
  }

  // each = #result_value;
  Expression* assign_each;
  {
    assign_each =
        factory()->NewAssignment(Token::ASSIGN, each, result_value, nopos);
    if (each->IsArrayLiteral() || each->IsObjectLiteral()) {
      assign_each = PatternRewriter::RewriteDestructuringAssignment(
          this, assign_each->AsAssignment(), scope());
    }
  }

  // {{completion = kNormalCompletion;}}
  Statement* set_completion_normal;
  if (finalize) {
    Expression* proxy = factory()->NewVariableProxy(completion);
    Expression* assignment = factory()->NewAssignment(
        Token::ASSIGN, proxy,
        factory()->NewSmiLiteral(Parser::kNormalCompletion, nopos), nopos);

    Block* block = factory()->NewBlock(nullptr, 1, true, nopos);
    block->statements()->Add(
        factory()->NewExpressionStatement(assignment, nopos), zone());
    set_completion_normal = block;
  }

  // { #loop-body; #set_completion_normal }
  // Statement* body (gets overwritten)
  if (finalize) {
    Block* block = factory()->NewBlock(nullptr, 2, false, nopos);
    block->statements()->Add(body, zone());
    block->statements()->Add(set_completion_normal, zone());
    body = block;
  }

  for_of->Initialize(body, iterator, assign_iterator, next_result, result_done,
                     assign_each);
  return finalize ? FinalizeForOfStatement(for_of, completion, nopos) : for_of;
}

Statement* Parser::DesugarLexicalBindingsInForStatement(
    ForStatement* loop, Statement* init, Expression* cond, Statement* next,
    Statement* body, Scope* inner_scope, const ForInfo& for_info, bool* ok) {
  // ES6 13.7.4.8 specifies that on each loop iteration the let variables are
  // copied into a new environment.  Moreover, the "next" statement must be
  // evaluated not in the environment of the just completed iteration but in
  // that of the upcoming one.  We achieve this with the following desugaring.
  // Extra care is needed to preserve the completion value of the original loop.
  //
  // We are given a for statement of the form
  //
  //  labels: for (let/const x = i; cond; next) body
  //
  // and rewrite it as follows.  Here we write {{ ... }} for init-blocks, ie.,
  // blocks whose ignore_completion_value_ flag is set.
  //
  //  {
  //    let/const x = i;
  //    temp_x = x;
  //    first = 1;
  //    undefined;
  //    outer: for (;;) {
  //      let/const x = temp_x;
  //      {{ if (first == 1) {
  //           first = 0;
  //         } else {
  //           next;
  //         }
  //         flag = 1;
  //         if (!cond) break;
  //      }}
  //      labels: for (; flag == 1; flag = 0, temp_x = x) {
  //        body
  //      }
  //      {{ if (flag == 1)  // Body used break.
  //           break;
  //      }}
  //    }
  //  }

  DCHECK(for_info.bound_names.length() > 0);
  ZoneList<Variable*> temps(for_info.bound_names.length(), zone());

  Block* outer_block = factory()->NewBlock(
      nullptr, for_info.bound_names.length() + 4, false, kNoSourcePosition);

  // Add statement: let/const x = i.
  outer_block->statements()->Add(init, zone());

  const AstRawString* temp_name = ast_value_factory()->dot_for_string();

  // For each lexical variable x:
  //   make statement: temp_x = x.
  for (int i = 0; i < for_info.bound_names.length(); i++) {
    VariableProxy* proxy = NewUnresolved(for_info.bound_names[i]);
    Variable* temp = NewTemporary(temp_name);
    VariableProxy* temp_proxy = factory()->NewVariableProxy(temp);
    Assignment* assignment = factory()->NewAssignment(Token::ASSIGN, temp_proxy,
                                                      proxy, kNoSourcePosition);
    Statement* assignment_statement =
        factory()->NewExpressionStatement(assignment, kNoSourcePosition);
    outer_block->statements()->Add(assignment_statement, zone());
    temps.Add(temp, zone());
  }

  Variable* first = NULL;
  // Make statement: first = 1.
  if (next) {
    first = NewTemporary(temp_name);
    VariableProxy* first_proxy = factory()->NewVariableProxy(first);
    Expression* const1 = factory()->NewSmiLiteral(1, kNoSourcePosition);
    Assignment* assignment = factory()->NewAssignment(
        Token::ASSIGN, first_proxy, const1, kNoSourcePosition);
    Statement* assignment_statement =
        factory()->NewExpressionStatement(assignment, kNoSourcePosition);
    outer_block->statements()->Add(assignment_statement, zone());
  }

  // make statement: undefined;
  outer_block->statements()->Add(
      factory()->NewExpressionStatement(
          factory()->NewUndefinedLiteral(kNoSourcePosition), kNoSourcePosition),
      zone());

  // Make statement: outer: for (;;)
  // Note that we don't actually create the label, or set this loop up as an
  // explicit break target, instead handing it directly to those nodes that
  // need to know about it. This should be safe because we don't run any code
  // in this function that looks up break targets.
  ForStatement* outer_loop =
      factory()->NewForStatement(NULL, kNoSourcePosition);
  outer_block->statements()->Add(outer_loop, zone());
  outer_block->set_scope(scope());

  Block* inner_block = factory()->NewBlock(NULL, 3, false, kNoSourcePosition);
  {
    BlockState block_state(&scope_state_, inner_scope);

    Block* ignore_completion_block = factory()->NewBlock(
        nullptr, for_info.bound_names.length() + 3, true, kNoSourcePosition);
    ZoneList<Variable*> inner_vars(for_info.bound_names.length(), zone());
    // For each let variable x:
    //    make statement: let/const x = temp_x.
    for (int i = 0; i < for_info.bound_names.length(); i++) {
      Declaration* decl = DeclareVariable(
          for_info.bound_names[i], for_info.parsing_result.descriptor.mode,
          kNoSourcePosition, CHECK_OK);
      inner_vars.Add(decl->proxy()->var(), zone());
      VariableProxy* temp_proxy = factory()->NewVariableProxy(temps.at(i));
      Assignment* assignment = factory()->NewAssignment(
          Token::INIT, decl->proxy(), temp_proxy, kNoSourcePosition);
      Statement* assignment_statement =
          factory()->NewExpressionStatement(assignment, kNoSourcePosition);
      DCHECK(init->position() != kNoSourcePosition);
      decl->proxy()->var()->set_initializer_position(init->position());
      ignore_completion_block->statements()->Add(assignment_statement, zone());
    }

    // Make statement: if (first == 1) { first = 0; } else { next; }
    if (next) {
      DCHECK(first);
      Expression* compare = NULL;
      // Make compare expression: first == 1.
      {
        Expression* const1 = factory()->NewSmiLiteral(1, kNoSourcePosition);
        VariableProxy* first_proxy = factory()->NewVariableProxy(first);
        compare = factory()->NewCompareOperation(Token::EQ, first_proxy, const1,
                                                 kNoSourcePosition);
      }
      Statement* clear_first = NULL;
      // Make statement: first = 0.
      {
        VariableProxy* first_proxy = factory()->NewVariableProxy(first);
        Expression* const0 = factory()->NewSmiLiteral(0, kNoSourcePosition);
        Assignment* assignment = factory()->NewAssignment(
            Token::ASSIGN, first_proxy, const0, kNoSourcePosition);
        clear_first =
            factory()->NewExpressionStatement(assignment, kNoSourcePosition);
      }
      Statement* clear_first_or_next = factory()->NewIfStatement(
          compare, clear_first, next, kNoSourcePosition);
      ignore_completion_block->statements()->Add(clear_first_or_next, zone());
    }

    Variable* flag = NewTemporary(temp_name);
    // Make statement: flag = 1.
    {
      VariableProxy* flag_proxy = factory()->NewVariableProxy(flag);
      Expression* const1 = factory()->NewSmiLiteral(1, kNoSourcePosition);
      Assignment* assignment = factory()->NewAssignment(
          Token::ASSIGN, flag_proxy, const1, kNoSourcePosition);
      Statement* assignment_statement =
          factory()->NewExpressionStatement(assignment, kNoSourcePosition);
      ignore_completion_block->statements()->Add(assignment_statement, zone());
    }

    // Make statement: if (!cond) break.
    if (cond) {
      Statement* stop =
          factory()->NewBreakStatement(outer_loop, kNoSourcePosition);
      Statement* noop = factory()->NewEmptyStatement(kNoSourcePosition);
      ignore_completion_block->statements()->Add(
          factory()->NewIfStatement(cond, noop, stop, cond->position()),
          zone());
    }

    inner_block->statements()->Add(ignore_completion_block, zone());
    // Make cond expression for main loop: flag == 1.
    Expression* flag_cond = NULL;
    {
      Expression* const1 = factory()->NewSmiLiteral(1, kNoSourcePosition);
      VariableProxy* flag_proxy = factory()->NewVariableProxy(flag);
      flag_cond = factory()->NewCompareOperation(Token::EQ, flag_proxy, const1,
                                                 kNoSourcePosition);
    }

    // Create chain of expressions "flag = 0, temp_x = x, ..."
    Statement* compound_next_statement = NULL;
    {
      Expression* compound_next = NULL;
      // Make expression: flag = 0.
      {
        VariableProxy* flag_proxy = factory()->NewVariableProxy(flag);
        Expression* const0 = factory()->NewSmiLiteral(0, kNoSourcePosition);
        compound_next = factory()->NewAssignment(Token::ASSIGN, flag_proxy,
                                                 const0, kNoSourcePosition);
      }

      // Make the comma-separated list of temp_x = x assignments.
      int inner_var_proxy_pos = scanner()->location().beg_pos;
      for (int i = 0; i < for_info.bound_names.length(); i++) {
        VariableProxy* temp_proxy = factory()->NewVariableProxy(temps.at(i));
        VariableProxy* proxy =
            factory()->NewVariableProxy(inner_vars.at(i), inner_var_proxy_pos);
        Assignment* assignment = factory()->NewAssignment(
            Token::ASSIGN, temp_proxy, proxy, kNoSourcePosition);
        compound_next = factory()->NewBinaryOperation(
            Token::COMMA, compound_next, assignment, kNoSourcePosition);
      }

      compound_next_statement =
          factory()->NewExpressionStatement(compound_next, kNoSourcePosition);
    }

    // Make statement: labels: for (; flag == 1; flag = 0, temp_x = x)
    // Note that we re-use the original loop node, which retains its labels
    // and ensures that any break or continue statements in body point to
    // the right place.
    loop->Initialize(NULL, flag_cond, compound_next_statement, body);
    inner_block->statements()->Add(loop, zone());

    // Make statement: {{if (flag == 1) break;}}
    {
      Expression* compare = NULL;
      // Make compare expresion: flag == 1.
      {
        Expression* const1 = factory()->NewSmiLiteral(1, kNoSourcePosition);
        VariableProxy* flag_proxy = factory()->NewVariableProxy(flag);
        compare = factory()->NewCompareOperation(Token::EQ, flag_proxy, const1,
                                                 kNoSourcePosition);
      }
      Statement* stop =
          factory()->NewBreakStatement(outer_loop, kNoSourcePosition);
      Statement* empty = factory()->NewEmptyStatement(kNoSourcePosition);
      Statement* if_flag_break =
          factory()->NewIfStatement(compare, stop, empty, kNoSourcePosition);
      Block* ignore_completion_block =
          factory()->NewBlock(NULL, 1, true, kNoSourcePosition);
      ignore_completion_block->statements()->Add(if_flag_break, zone());
      inner_block->statements()->Add(ignore_completion_block, zone());
    }

    inner_scope->set_end_position(scanner()->location().end_pos);
    inner_block->set_scope(inner_scope);
  }

  outer_loop->Initialize(NULL, NULL, NULL, inner_block);
  return outer_block;
}

void Parser::AddArrowFunctionFormalParameters(
    ParserFormalParameters* parameters, Expression* expr, int end_pos,
    bool* ok) {
  // ArrowFunctionFormals ::
  //    Binary(Token::COMMA, NonTailArrowFunctionFormals, Tail)
  //    Tail
  // NonTailArrowFunctionFormals ::
  //    Binary(Token::COMMA, NonTailArrowFunctionFormals, VariableProxy)
  //    VariableProxy
  // Tail ::
  //    VariableProxy
  //    Spread(VariableProxy)
  //
  // As we need to visit the parameters in left-to-right order, we recurse on
  // the left-hand side of comma expressions.
  //
  if (expr->IsBinaryOperation()) {
    BinaryOperation* binop = expr->AsBinaryOperation();
    // The classifier has already run, so we know that the expression is a valid
    // arrow function formals production.
    DCHECK_EQ(binop->op(), Token::COMMA);
    Expression* left = binop->left();
    Expression* right = binop->right();
    int comma_pos = binop->position();
    AddArrowFunctionFormalParameters(parameters, left, comma_pos,
                                     CHECK_OK_VOID);
    // LHS of comma expression should be unparenthesized.
    expr = right;
  }

  // Only the right-most expression may be a rest parameter.
  DCHECK(!parameters->has_rest);

  bool is_rest = expr->IsSpread();
  if (is_rest) {
    expr = expr->AsSpread()->expression();
    parameters->has_rest = true;
  }
  if (parameters->is_simple) {
    parameters->is_simple = !is_rest && expr->IsVariableProxy();
  }

  Expression* initializer = nullptr;
  if (expr->IsAssignment()) {
    Assignment* assignment = expr->AsAssignment();
    DCHECK(!assignment->is_compound());
    initializer = assignment->value();
    expr = assignment->target();
  }

  AddFormalParameter(parameters, expr, initializer, end_pos, is_rest);
}

void Parser::DeclareArrowFunctionFormalParameters(
    ParserFormalParameters* parameters, Expression* expr,
    const Scanner::Location& params_loc, Scanner::Location* duplicate_loc,
    bool* ok) {
  if (expr->IsEmptyParentheses()) return;

  AddArrowFunctionFormalParameters(parameters, expr, params_loc.end_pos,
                                   CHECK_OK_VOID);

  if (parameters->arity > Code::kMaxArguments) {
    ReportMessageAt(params_loc, MessageTemplate::kMalformedArrowFunParamList);
    *ok = false;
    return;
  }

  ExpressionClassifier classifier(this);
  if (!parameters->is_simple) {
    this->classifier()->RecordNonSimpleParameter();
  }
  for (int i = 0; i < parameters->arity; ++i) {
    auto parameter = parameters->at(i);
    DeclareFormalParameter(parameters->scope, parameter);
    if (!this->classifier()
             ->is_valid_formal_parameter_list_without_duplicates() &&
        !duplicate_loc->IsValid()) {
      *duplicate_loc =
          this->classifier()->duplicate_formal_parameter_error().location;
    }
  }
  DCHECK_EQ(parameters->is_simple, parameters->scope->has_simple_parameters());
}

void Parser::ReindexLiterals(const ParserFormalParameters& parameters) {
  if (function_state_->materialized_literal_count() > 0) {
    AstLiteralReindexer reindexer;

    for (const auto p : parameters.params) {
      if (p.pattern != nullptr) reindexer.Reindex(p.pattern);
      if (p.initializer != nullptr) reindexer.Reindex(p.initializer);
    }

    DCHECK(reindexer.count() <= function_state_->materialized_literal_count());
  }
}

void Parser::PrepareGeneratorVariables(FunctionState* function_state) {
  // For generators, allocating variables in contexts is currently a win
  // because it minimizes the work needed to suspend and resume an
  // activation.  The machine code produced for generators (by full-codegen)
  // relies on this forced context allocation, but not in an essential way.
  scope()->ForceContextAllocation();

  // Calling a generator returns a generator object.  That object is stored
  // in a temporary variable, a definition that is used by "yield"
  // expressions.
  Variable* temp =
      NewTemporary(ast_value_factory()->dot_generator_object_string());
  function_state->set_generator_object_variable(temp);
}

// This function may return a nullptr with *ok==true in typed mode,
// if (type_flags & kAllowSignature) and a function signature is parsed.
FunctionLiteral* Parser::ParseFunctionLiteral(
    const AstRawString* function_name, Scanner::Location function_name_location,
    FunctionNameValidity function_name_validity, FunctionKind kind,
    int function_token_pos, FunctionLiteral::FunctionType function_type,
    LanguageMode language_mode, bool is_typed, typesystem::TypeFlags type_flags,
    bool* ok) {
  // Function ::
  //   '(' FormalParameterList? ')' '{' FunctionBody '}'
  //
  // Getter ::
  //   '(' ')' '{' FunctionBody '}'
  //
  // Setter ::
  //   '(' PropertySetParameterList ')' '{' FunctionBody '}'

  int pos = function_token_pos == kNoSourcePosition ? peek_position()
                                                    : function_token_pos;

  bool is_generator = IsGeneratorFunction(kind);

  // Anonymous functions were passed either the empty symbol or a null
  // handle as the function name.  Remember if we were passed a non-empty
  // handle to decide whether to invoke function name inference.
  bool should_infer_name = function_name == NULL;

  // We want a non-null handle as the function name.
  if (should_infer_name) {
    function_name = ast_value_factory()->empty_string();
  }

  FunctionLiteral::EagerCompileHint eager_compile_hint =
      function_state_->next_function_is_parenthesized()
          ? FunctionLiteral::kShouldEagerCompile
          : default_eager_compile_hint();

  // Determine if the function can be parsed lazily. Lazy parsing is
  // different from lazy compilation; we need to parse more eagerly than we
  // compile.

  // We can only parse lazily if we also compile lazily. The heuristics for lazy
  // compilation are:
  // - It must not have been prohibited by the caller to Parse (some callers
  //   need a full AST).
  // - The outer scope must allow lazy compilation of inner functions.
  // - The function mustn't be a function expression with an open parenthesis
  //   before; we consider that a hint that the function will be called
  //   immediately, and it would be a waste of time to make it lazily
  //   compiled.
  // These are all things we can know at this point, without looking at the
  // function itself.

  // We separate between lazy parsing top level functions and lazy parsing inner
  // functions, because the latter needs to do more work. In particular, we need
  // to track unresolved variables to distinguish between these cases:
  // (function foo() {
  //   bar = function() { return 1; }
  //  })();
  // and
  // (function foo() {
  //   var a = 1;
  //   bar = function() { return a; }
  //  })();

  // Now foo will be parsed eagerly and compiled eagerly (optimization: assume
  // parenthesis before the function means that it will be called
  // immediately). bar can be parsed lazily, but we need to parse it in a mode
  // that tracks unresolved variables.
  DCHECK_IMPLIES(mode() == PARSE_LAZILY, FLAG_lazy);
  DCHECK_IMPLIES(mode() == PARSE_LAZILY, allow_lazy());
  DCHECK_IMPLIES(mode() == PARSE_LAZILY, extension_ == nullptr);

  bool can_preparse = mode() == PARSE_LAZILY &&
                      eager_compile_hint == FunctionLiteral::kShouldLazyCompile;

  bool is_lazy_top_level_function =
      can_preparse && impl()->AllowsLazyParsingWithoutUnresolvedVariables();

  // Determine whether we can still lazy parse the inner function.
  // The preconditions are:
  // - Lazy compilation has to be enabled.
  // - Neither V8 natives nor native function declarations can be allowed,
  //   since parsing one would retroactively force the function to be
  //   eagerly compiled.
  // - The invoker of this parser can't depend on the AST being eagerly
  //   built (either because the function is about to be compiled, or
  //   because the AST is going to be inspected for some reason).
  // - Because of the above, we can't be attempting to parse a
  //   FunctionExpression; even without enclosing parentheses it might be
  //   immediately invoked.
  // - The function literal shouldn't be hinted to eagerly compile.
  // - For asm.js functions the body needs to be available when module
  //   validation is active, because we examine the entire module at once.

  // Inner functions will be parsed using a temporary Zone. After parsing, we
  // will migrate unresolved variable into a Scope in the main Zone.
  // TODO(marja): Refactor parsing modes: simplify this.
  bool use_temp_zone =
      (FLAG_lazy_inner_functions
           ? can_preparse
           : (is_lazy_top_level_function ||
              (allow_lazy() && function_type == FunctionLiteral::kDeclaration &&
               eager_compile_hint == FunctionLiteral::kShouldLazyCompile))) &&
      !(FLAG_validate_asm && scope()->IsAsmModule());
  bool is_lazy_inner_function =
      use_temp_zone && FLAG_lazy_inner_functions && !is_lazy_top_level_function;

  // This Scope lives in the main zone. We'll migrate data into that zone later.
  DeclarationScope* scope = NewFunctionScope(kind);
  SetLanguageMode(scope, language_mode);
  if (is_typed) scope->SetTyped();

  ZoneList<Statement*>* body = nullptr;
  int materialized_literal_count = -1;
  int expected_property_count = -1;
  DuplicateFinder duplicate_finder(scanner()->unicode_cache());
  bool should_be_used_once_hint = false;
  bool has_duplicate_parameters;

  FunctionState function_state(&function_state_, &scope_state_, scope);
#ifdef DEBUG
  scope->SetScopeName(function_name);
#endif

  ExpressionClassifier formals_classifier(this, &duplicate_finder);

  if (is_generator) PrepareGeneratorVariables(&function_state);

  // Parse optional type parameters.
  typename TypeSystem::TypeParameters type_parameters = NullTypeParameters();
  if (typed() && !(type_flags & typesystem::kDisallowTypeParameters) &&
      peek() == Token::LT) {  // Braces required here.
    type_parameters = ParseTypeParameters(CHECK_OK);
  }
  USE(type_parameters);  // TODO(nikolaos): really use them!

  Expect(Token::LPAREN, CHECK_OK);
  int start_position = scanner()->location().beg_pos;
  this->scope()->set_start_position(start_position);
  ParserFormalParameters formals(scope);
  ParseFormalParameterList(&formals, kind != FunctionKind::kSetterFunction,
                           CHECK_OK);
  Expect(Token::RPAREN, CHECK_OK);
  int formals_end_position = scanner()->location().end_pos;

  CheckArityRestrictions(formals.arity, kind, formals.has_rest, start_position,
                         formals_end_position, CHECK_OK);

  // Parse optional type annotation.
  typename TypeSystem::Type result_type = EmptyType();
  if (typed() && !(type_flags & typesystem::kDisallowTypeAnnotation) &&
      Check(Token::COLON)) {  // Braces required here.
    result_type = ParseValidType(CHECK_OK);
  }
  USE(result_type);  // TODO(nikolaos): really use it!

  // Allow or even enforce a function signature (i.e., literal without body),
  // In that case, return a nullptr instead of a function literal.
  if ((type_flags & typesystem::kDisallowBody) ||
      (peek() != Token::LBRACE && typed() &&
       (type_flags & typesystem::kAllowSignature))) {
    ExpectSemicolon(CHECK_OK);
    this->scope()->DiscardScope();
    return nullptr;
  }

  Expect(Token::LBRACE, CHECK_OK);

  {
    // Temporary zones can nest. When we migrate free variables (see below), we
    // need to recreate them in the previous Zone.
    AstNodeFactory previous_zone_ast_node_factory(ast_value_factory());
    previous_zone_ast_node_factory.set_zone(zone());

    // Open a new zone scope, which sets our AstNodeFactory to allocate in the
    // new temporary zone if the preconditions are satisfied, and ensures that
    // the previous zone is always restored after parsing the body. To be able
    // to do scope analysis correctly after full parsing, we migrate needed
    // information when the function is parsed.
    Zone temp_zone(zone()->allocator(), ZONE_NAME);
    DiscardableZoneScope zone_scope(this, &temp_zone, use_temp_zone);
#ifdef DEBUG
    if (use_temp_zone) scope->set_needs_migration();
#endif

    // Eager or lazy parse? If is_lazy_top_level_function, we'll parse
    // lazily. We'll call SkipLazyFunctionBody, which may decide to abort lazy
    // parsing if it suspects that wasn't a good idea. If so (in which case the
    // parser is expected to have backtracked), or if we didn't try to lazy
    // parse in the first place, we'll have to parse eagerly.
    if (is_lazy_top_level_function || is_lazy_inner_function) {
      Scanner::BookmarkScope bookmark(scanner());
      bookmark.Set();
      LazyParsingResult result = SkipLazyFunctionBody(
          &materialized_literal_count, &expected_property_count,
          is_lazy_inner_function, is_lazy_top_level_function, CHECK_OK);

      materialized_literal_count += formals.materialized_literals_count +
                                    function_state.materialized_literal_count();

      if (result == kLazyParsingAborted) {
        DCHECK(is_lazy_top_level_function);
        bookmark.Apply();
        // Trigger eager (re-)parsing, just below this block.
        is_lazy_top_level_function = false;

        // This is probably an initialization function. Inform the compiler it
        // should also eager-compile this function, and that we expect it to be
        // used once.
        eager_compile_hint = FunctionLiteral::kShouldEagerCompile;
        should_be_used_once_hint = true;
        scope->ResetAfterPreparsing(ast_value_factory(), true);
        zone_scope.Reset();
        use_temp_zone = false;
      }
    }

    if (!is_lazy_top_level_function && !is_lazy_inner_function) {
      body = ParseEagerFunctionBody(function_name, pos, formals, kind,
                                    function_type, CHECK_OK);

      materialized_literal_count = function_state.materialized_literal_count();
      expected_property_count = function_state.expected_property_count();
    }

    DCHECK(use_temp_zone || !is_lazy_top_level_function);
    if (use_temp_zone) {
      // If the preconditions are correct the function body should never be
      // accessed, but do this anyway for better behaviour if they're wrong.
      body = nullptr;
      scope->AnalyzePartially(&previous_zone_ast_node_factory);
    }

    if (FLAG_trace_preparse) {
      PrintF("  [%s]: %i-%i %.*s\n",
             is_lazy_top_level_function
                 ? "Preparse no-resolution"
                 : (use_temp_zone ? "Preparse resolution" : "Full parse"),
             scope->start_position(), scope->end_position(),
             function_name->byte_length(), function_name->raw_data());
    }

    // Parsing the body may change the language mode in our scope.
    language_mode = scope->language_mode();

    // Validate name and parameter names. We can do this only after parsing the
    // function, since the function can declare itself strict.
    CheckFunctionName(language_mode, function_name, function_name_validity,
                      function_name_location, CHECK_OK);
    const bool allow_duplicate_parameters =
        is_sloppy(language_mode) && formals.is_simple && !IsConciseMethod(kind);
    ValidateFormalParameters(language_mode, allow_duplicate_parameters,
                             CHECK_OK);

    if (is_strict(language_mode)) {
      CheckStrictOctalLiteral(scope->start_position(), scope->end_position(),
                              CHECK_OK);
      CheckDecimalLiteralWithLeadingZero(scope->start_position(),
                                         scope->end_position());
    }
    CheckConflictingVarDeclarations(scope, CHECK_OK);

    if (body) {
      // If body can be inspected, rewrite queued destructuring assignments
      RewriteDestructuringAssignments();
    }
    has_duplicate_parameters =
        !classifier()->is_valid_formal_parameter_list_without_duplicates();
  }  // DiscardableZoneScope goes out of scope.

  FunctionLiteral::ParameterFlag duplicate_parameters =
      has_duplicate_parameters ? FunctionLiteral::kHasDuplicateParameters
                               : FunctionLiteral::kNoDuplicateParameters;

  // Note that the FunctionLiteral needs to be created in the main Zone again.
  FunctionLiteral* function_literal = factory()->NewFunctionLiteral(
      function_name, scope, body, materialized_literal_count,
      expected_property_count, formals.num_parameters(),
      formals.function_length, duplicate_parameters, function_type,
      eager_compile_hint, pos);
  function_literal->set_function_token_position(function_token_pos);
  if (should_be_used_once_hint)
    function_literal->set_should_be_used_once_hint();

  if (should_infer_name) {
    DCHECK_NOT_NULL(fni_);
    fni_->AddFunction(function_literal);
  }
  return function_literal;
}

Parser::LazyParsingResult Parser::SkipLazyFunctionBody(
    int* materialized_literal_count, int* expected_property_count,
    bool is_inner_function, bool may_abort, bool* ok) {
  if (produce_cached_parse_data()) CHECK(log_);

  int function_block_pos = position();
  DeclarationScope* scope = function_state_->scope();
  DCHECK(scope->is_function_scope());
  // Inner functions are not part of the cached data.
  if (!is_inner_function && consume_cached_parse_data() &&
      !cached_parse_data_->rejected()) {
    // If we have cached data, we use it to skip parsing the function body. The
    // data contains the information we need to construct the lazy function.
    FunctionEntry entry =
        cached_parse_data_->GetFunctionEntry(function_block_pos);
    // Check that cached data is valid. If not, mark it as invalid (the embedder
    // handles it). Note that end position greater than end of stream is safe,
    // and hard to check.
    if (entry.is_valid() && entry.end_pos() > function_block_pos) {
      scanner()->SeekForward(entry.end_pos() - 1);

      scope->set_end_position(entry.end_pos());
      Expect(Token::RBRACE, CHECK_OK_VALUE(kLazyParsingComplete));
      total_preparse_skipped_ += scope->end_position() - function_block_pos;
      *materialized_literal_count = entry.literal_count();
      *expected_property_count = entry.property_count();
      SetLanguageMode(scope, entry.language_mode());
      if (entry.uses_super_property()) scope->RecordSuperPropertyUsage();
      if (entry.calls_eval()) scope->RecordEvalCall();
      return kLazyParsingComplete;
    }
    cached_parse_data_->Reject();
  }
  // With no cached data, we partially parse the function, without building an
  // AST. This gathers the data needed to build a lazy function.
  SingletonLogger logger;
  PreParser::PreParseResult result =
      ParseFunctionBodyWithPreParser(&logger, is_inner_function, may_abort);

  // Return immediately if pre-parser decided to abort parsing.
  if (result == PreParser::kPreParseAbort) return kLazyParsingAborted;
  if (result == PreParser::kPreParseStackOverflow) {
    // Propagate stack overflow.
    set_stack_overflow();
    *ok = false;
    return kLazyParsingComplete;
  }
  if (logger.has_error()) {
    ReportMessageAt(Scanner::Location(logger.start(), logger.end()),
                    logger.message(), logger.argument_opt(),
                    logger.error_type());
    *ok = false;
    return kLazyParsingComplete;
  }
  scope->set_end_position(logger.end());
  Expect(Token::RBRACE, CHECK_OK_VALUE(kLazyParsingComplete));
  total_preparse_skipped_ += scope->end_position() - function_block_pos;
  *materialized_literal_count = logger.literals();
  *expected_property_count = logger.properties();
  SetLanguageMode(scope, logger.language_mode());
  if (logger.uses_super_property()) scope->RecordSuperPropertyUsage();
  if (logger.calls_eval()) scope->RecordEvalCall();
  if (!is_inner_function && produce_cached_parse_data()) {
    DCHECK(log_);
    // Position right after terminal '}'.
    int body_end = scanner()->location().end_pos;
    log_->LogFunction(function_block_pos, body_end, *materialized_literal_count,
                      *expected_property_count, language_mode(),
                      scope->uses_super_property(), scope->calls_eval());
  }
  return kLazyParsingComplete;
}


Statement* Parser::BuildAssertIsCoercible(Variable* var) {
  // if (var === null || var === undefined)
  //     throw /* type error kNonCoercible) */;

  Expression* condition = factory()->NewBinaryOperation(
      Token::OR,
      factory()->NewCompareOperation(
          Token::EQ_STRICT, factory()->NewVariableProxy(var),
          factory()->NewUndefinedLiteral(kNoSourcePosition), kNoSourcePosition),
      factory()->NewCompareOperation(
          Token::EQ_STRICT, factory()->NewVariableProxy(var),
          factory()->NewNullLiteral(kNoSourcePosition), kNoSourcePosition),
      kNoSourcePosition);
  Expression* throw_type_error =
      NewThrowTypeError(MessageTemplate::kNonCoercible,
                        ast_value_factory()->empty_string(), kNoSourcePosition);
  IfStatement* if_statement = factory()->NewIfStatement(
      condition,
      factory()->NewExpressionStatement(throw_type_error, kNoSourcePosition),
      factory()->NewEmptyStatement(kNoSourcePosition), kNoSourcePosition);
  return if_statement;
}


class InitializerRewriter final
    : public AstTraversalVisitor<InitializerRewriter> {
 public:
  InitializerRewriter(uintptr_t stack_limit, Expression* root, Parser* parser,
                      Scope* scope)
      : AstTraversalVisitor(stack_limit, root),
        parser_(parser),
        scope_(scope) {}

 private:
  // This is required so that the overriden Visit* methods can be
  // called by the base class (template).
  friend class AstTraversalVisitor<InitializerRewriter>;

  // Just rewrite destructuring assignments wrapped in RewritableExpressions.
  void VisitRewritableExpression(RewritableExpression* to_rewrite) {
    if (to_rewrite->is_rewritten()) return;
    Parser::PatternRewriter::RewriteDestructuringAssignment(parser_, to_rewrite,
                                                            scope_);
  }

  // Code in function literals does not need to be eagerly rewritten, it will be
  // rewritten when scheduled.
  void VisitFunctionLiteral(FunctionLiteral* expr) {}

  Parser* parser_;
  Scope* scope_;
};


void Parser::RewriteParameterInitializer(Expression* expr, Scope* scope) {
  InitializerRewriter rewriter(stack_limit_, expr, this, scope);
  rewriter.Run();
}


Block* Parser::BuildParameterInitializationBlock(
    const ParserFormalParameters& parameters, bool* ok) {
  DCHECK(!parameters.is_simple);
  DCHECK(scope()->is_function_scope());
  Block* init_block = factory()->NewBlock(NULL, 1, true, kNoSourcePosition);
  for (int i = 0; i < parameters.params.length(); ++i) {
    auto parameter = parameters.params[i];
    if (parameter.is_rest && parameter.pattern->IsVariableProxy()) break;
    DeclarationDescriptor descriptor;
    descriptor.declaration_kind = DeclarationDescriptor::PARAMETER;
    descriptor.scope = scope();
    descriptor.hoist_scope = nullptr;
    descriptor.mode = LET;
    descriptor.declaration_pos = parameter.pattern->position();
    // The position that will be used by the AssignmentExpression
    // which copies from the temp parameter to the pattern.
    //
    // TODO(adamk): Should this be kNoSourcePosition, since
    // it's just copying from a temp var to the real param var?
    descriptor.initialization_pos = parameter.pattern->position();
    Expression* initial_value =
        factory()->NewVariableProxy(parameters.scope->parameter(i));
    if (parameter.initializer != nullptr) {
      // IS_UNDEFINED($param) ? initializer : $param

      // Ensure initializer is rewritten
      RewriteParameterInitializer(parameter.initializer, scope());

      auto condition = factory()->NewCompareOperation(
          Token::EQ_STRICT,
          factory()->NewVariableProxy(parameters.scope->parameter(i)),
          factory()->NewUndefinedLiteral(kNoSourcePosition), kNoSourcePosition);
      initial_value = factory()->NewConditional(
          condition, parameter.initializer, initial_value, kNoSourcePosition);
      descriptor.initialization_pos = parameter.initializer->position();
    }

    Scope* param_scope = scope();
    Block* param_block = init_block;
    if (!parameter.is_simple() && scope()->calls_sloppy_eval()) {
      param_scope = NewVarblockScope();
      param_scope->set_start_position(descriptor.initialization_pos);
      param_scope->set_end_position(parameter.initializer_end_position);
      param_scope->RecordEvalCall();
      param_block = factory()->NewBlock(NULL, 8, true, kNoSourcePosition);
      param_block->set_scope(param_scope);
      descriptor.hoist_scope = scope();
      // Pass the appropriate scope in so that PatternRewriter can appropriately
      // rewrite inner initializers of the pattern to param_scope
      descriptor.scope = param_scope;
      // Rewrite the outer initializer to point to param_scope
      ReparentParameterExpressionScope(stack_limit(), initial_value,
                                       param_scope);
    }

    BlockState block_state(&scope_state_, param_scope);
    DeclarationParsingResult::Declaration decl(
        parameter.pattern, parameter.initializer_end_position, initial_value);
    PatternRewriter::DeclareAndInitializeVariables(
        this, param_block, &descriptor, &decl, nullptr, CHECK_OK);

    if (param_block != init_block) {
      param_scope = block_state.FinalizedBlockScope();
      if (param_scope != nullptr) {
        CheckConflictingVarDeclarations(param_scope, CHECK_OK);
      }
      init_block->statements()->Add(param_block, zone());
    }
  }
  return init_block;
}

Block* Parser::BuildRejectPromiseOnException(Block* inner_block, bool* ok) {
  // .promise = %AsyncFunctionPromiseCreate();
  // try {
  //   <inner_block>
  // } catch (.catch) {
  //   %RejectPromise(.promise, .catch);
  //   return .promise;
  // } finally {
  //   %AsyncFunctionPromiseRelease(.promise);
  // }
  Block* result = factory()->NewBlock(nullptr, 2, true, kNoSourcePosition);

  // .promise = %AsyncFunctionPromiseCreate();
  Statement* set_promise;
  {
    Expression* create_promise = factory()->NewCallRuntime(
        Context::ASYNC_FUNCTION_PROMISE_CREATE_INDEX,
        new (zone()) ZoneList<Expression*>(0, zone()), kNoSourcePosition);
    Assignment* assign_promise = factory()->NewAssignment(
        Token::INIT, factory()->NewVariableProxy(PromiseVariable()),
        create_promise, kNoSourcePosition);
    set_promise =
        factory()->NewExpressionStatement(assign_promise, kNoSourcePosition);
  }
  result->statements()->Add(set_promise, zone());

  // catch (.catch) { return %RejectPromise(.promise, .catch), .promise }
  Scope* catch_scope = NewScope(CATCH_SCOPE);
  catch_scope->set_is_hidden();
  Variable* catch_variable =
      catch_scope->DeclareLocal(ast_value_factory()->dot_catch_string(), VAR,
                                kCreatedInitialized, NORMAL_VARIABLE);
  Block* catch_block = factory()->NewBlock(nullptr, 1, true, kNoSourcePosition);

  Expression* promise_reject = BuildRejectPromise(
      factory()->NewVariableProxy(catch_variable), kNoSourcePosition);
  ReturnStatement* return_promise_reject =
      factory()->NewReturnStatement(promise_reject, kNoSourcePosition);
  catch_block->statements()->Add(return_promise_reject, zone());

  TryStatement* try_catch_statement =
      factory()->NewTryCatchStatementForAsyncAwait(inner_block, catch_scope,
                                                   catch_variable, catch_block,
                                                   kNoSourcePosition);

  // There is no TryCatchFinally node, so wrap it in an outer try/finally
  Block* outer_try_block =
      factory()->NewBlock(nullptr, 1, true, kNoSourcePosition);
  outer_try_block->statements()->Add(try_catch_statement, zone());

  // finally { %AsyncFunctionPromiseRelease(.promise) }
  Block* finally_block =
      factory()->NewBlock(nullptr, 1, true, kNoSourcePosition);
  {
    ZoneList<Expression*>* args = new (zone()) ZoneList<Expression*>(1, zone());
    args->Add(factory()->NewVariableProxy(PromiseVariable()), zone());
    Expression* call_promise_release = factory()->NewCallRuntime(
        Context::ASYNC_FUNCTION_PROMISE_RELEASE_INDEX, args, kNoSourcePosition);
    Statement* promise_release = factory()->NewExpressionStatement(
        call_promise_release, kNoSourcePosition);
    finally_block->statements()->Add(promise_release, zone());
  }

  Statement* try_finally_statement = factory()->NewTryFinallyStatement(
      outer_try_block, finally_block, kNoSourcePosition);

  result->statements()->Add(try_finally_statement, zone());
  return result;
}

Expression* Parser::BuildCreateJSGeneratorObject(int pos, FunctionKind kind) {
  DCHECK_NOT_NULL(function_state_->generator_object_variable());
  ZoneList<Expression*>* args = new (zone()) ZoneList<Expression*>(2, zone());
  args->Add(factory()->NewThisFunction(pos), zone());
  args->Add(IsArrowFunction(kind) ? GetLiteralUndefined(pos)
                                  : ThisExpression(kNoSourcePosition),
            zone());
  return factory()->NewCallRuntime(Runtime::kCreateJSGeneratorObject, args,
                                   pos);
}

Expression* Parser::BuildResolvePromise(Expression* value, int pos) {
  // %ResolvePromise(.promise, value), .promise
  ZoneList<Expression*>* args = new (zone()) ZoneList<Expression*>(2, zone());
  args->Add(factory()->NewVariableProxy(PromiseVariable()), zone());
  args->Add(value, zone());
  Expression* call_runtime =
      factory()->NewCallRuntime(Context::PROMISE_RESOLVE_INDEX, args, pos);
  return factory()->NewBinaryOperation(
      Token::COMMA, call_runtime,
      factory()->NewVariableProxy(PromiseVariable()), pos);
}

Expression* Parser::BuildRejectPromise(Expression* value, int pos) {
  // %RejectPromiseNoDebugEvent(.promise, value, true), .promise
  // The NoDebugEvent variant disables the additional debug event for the
  // rejection since a debug event already happened for the exception that got
  // us here.
  ZoneList<Expression*>* args = new (zone()) ZoneList<Expression*>(2, zone());
  args->Add(factory()->NewVariableProxy(PromiseVariable()), zone());
  args->Add(value, zone());
  Expression* call_runtime = factory()->NewCallRuntime(
      Context::REJECT_PROMISE_NO_DEBUG_EVENT_INDEX, args, pos);
  return factory()->NewBinaryOperation(
      Token::COMMA, call_runtime,
      factory()->NewVariableProxy(PromiseVariable()), pos);
}

Variable* Parser::PromiseVariable() {
  // Based on the various compilation paths, there are many different code
  // paths which may be the first to access the Promise temporary. Whichever
  // comes first should create it and stash it in the FunctionState.
  Variable* promise = function_state_->promise_variable();
  if (function_state_->promise_variable() == nullptr) {
    promise = scope()->NewTemporary(ast_value_factory()->empty_string());
    function_state_->set_promise_variable(promise);
  }
  return promise;
}

Expression* Parser::BuildInitialYield(int pos, FunctionKind kind) {
  Expression* allocation = BuildCreateJSGeneratorObject(pos, kind);
  VariableProxy* init_proxy =
      factory()->NewVariableProxy(function_state_->generator_object_variable());
  Assignment* assignment = factory()->NewAssignment(
      Token::INIT, init_proxy, allocation, kNoSourcePosition);
  VariableProxy* get_proxy =
      factory()->NewVariableProxy(function_state_->generator_object_variable());
  // The position of the yield is important for reporting the exception
  // caused by calling the .throw method on a generator suspended at the
  // initial yield (i.e. right after generator instantiation).
  return factory()->NewYield(get_proxy, assignment, scope()->start_position(),
                             Yield::kOnExceptionThrow);
}

ZoneList<Statement*>* Parser::ParseEagerFunctionBody(
    const AstRawString* function_name, int pos,
    const ParserFormalParameters& parameters, FunctionKind kind,
    FunctionLiteral::FunctionType function_type, bool* ok) {
  ParsingModeScope mode(this, allow_lazy() ? PARSE_LAZILY : PARSE_EAGERLY);
  ZoneList<Statement*>* result = new(zone()) ZoneList<Statement*>(8, zone());

  static const int kFunctionNameAssignmentIndex = 0;
  if (function_type == FunctionLiteral::kNamedExpression) {
    DCHECK(function_name != NULL);
    // If we have a named function expression, we add a local variable
    // declaration to the body of the function with the name of the
    // function and let it refer to the function itself (closure).
    // Not having parsed the function body, the language mode may still change,
    // so we reserve a spot and create the actual const assignment later.
    DCHECK_EQ(kFunctionNameAssignmentIndex, result->length());
    result->Add(NULL, zone());
  }

  ZoneList<Statement*>* body = result;
  DeclarationScope* function_scope = scope()->AsDeclarationScope();
  DeclarationScope* inner_scope = function_scope;
  Block* inner_block = nullptr;
  if (!parameters.is_simple) {
    inner_scope = NewVarblockScope();
    inner_scope->set_start_position(scanner()->location().beg_pos);
    inner_block = factory()->NewBlock(NULL, 8, true, kNoSourcePosition);
    inner_block->set_scope(inner_scope);
    body = inner_block->statements();
  }

  {
    BlockState block_state(&scope_state_, inner_scope);

    if (IsGeneratorFunction(kind)) {
      // We produce:
      //
      // try { InitialYield; ...body...; return {value: undefined, done: true} }
      // finally { %_GeneratorClose(generator) }
      //
      // - InitialYield yields the actual generator object.
      // - Any return statement inside the body will have its argument wrapped
      //   in a "done" iterator result object.
      // - If the generator terminates for whatever reason, we must close it.
      //   Hence the finally clause.

      Block* try_block =
          factory()->NewBlock(nullptr, 3, false, kNoSourcePosition);
      Expression* initial_yield = BuildInitialYield(pos, kind);
      try_block->statements()->Add(
          factory()->NewExpressionStatement(initial_yield, kNoSourcePosition),
          zone());
      ParseStatementList(try_block->statements(), Token::RBRACE, CHECK_OK);

      Statement* final_return = factory()->NewReturnStatement(
          BuildIteratorResult(nullptr, true), kNoSourcePosition);
      try_block->statements()->Add(final_return, zone());

      Block* finally_block =
          factory()->NewBlock(nullptr, 1, false, kNoSourcePosition);
      ZoneList<Expression*>* args =
          new (zone()) ZoneList<Expression*>(1, zone());
      VariableProxy* call_proxy = factory()->NewVariableProxy(
          function_state_->generator_object_variable());
      args->Add(call_proxy, zone());
      Expression* call = factory()->NewCallRuntime(
          Runtime::kInlineGeneratorClose, args, kNoSourcePosition);
      finally_block->statements()->Add(
          factory()->NewExpressionStatement(call, kNoSourcePosition), zone());

      body->Add(factory()->NewTryFinallyStatement(try_block, finally_block,
                                                  kNoSourcePosition),
                zone());
    } else if (IsAsyncFunction(kind)) {
      const bool accept_IN = true;
      ParseAsyncFunctionBody(inner_scope, body, kind, FunctionBodyType::kNormal,
                             accept_IN, pos, CHECK_OK);
    } else {
      ParseStatementList(body, Token::RBRACE, CHECK_OK);
    }

    if (IsSubclassConstructor(kind)) {
      body->Add(factory()->NewReturnStatement(ThisExpression(kNoSourcePosition),
                                              kNoSourcePosition),
                zone());
    }
  }

  Expect(Token::RBRACE, CHECK_OK);
  scope()->set_end_position(scanner()->location().end_pos);

  if (!parameters.is_simple) {
    DCHECK_NOT_NULL(inner_scope);
    DCHECK_EQ(function_scope, scope());
    DCHECK_EQ(function_scope, inner_scope->outer_scope());
    DCHECK_EQ(body, inner_block->statements());
    SetLanguageMode(function_scope, inner_scope->language_mode());
    if (inner_scope->typed()) function_scope->SetTyped();
    Block* init_block = BuildParameterInitializationBlock(parameters, CHECK_OK);

    if (is_sloppy(inner_scope->language_mode())) {
      InsertSloppyBlockFunctionVarBindings(inner_scope);
    }

    // TODO(littledan): Merge the two rejection blocks into one
    if (IsAsyncFunction(kind)) {
      init_block = BuildRejectPromiseOnException(init_block, CHECK_OK);
    }

    DCHECK_NOT_NULL(init_block);

    inner_scope->set_end_position(scanner()->location().end_pos);
    if (inner_scope->FinalizeBlockScope() != nullptr) {
      CheckConflictingVarDeclarations(inner_scope, CHECK_OK);
      InsertShadowingVarBindingInitializers(inner_block);
    }
    inner_scope = nullptr;

    result->Add(init_block, zone());
    result->Add(inner_block, zone());
  } else {
    DCHECK_EQ(inner_scope, function_scope);
    if (is_sloppy(function_scope->language_mode())) {
      InsertSloppyBlockFunctionVarBindings(function_scope);
    }
  }

  if (!IsArrowFunction(kind)) {
    // Declare arguments after parsing the function since lexical 'arguments'
    // masks the arguments object. Declare arguments before declaring the
    // function var since the arguments object masks 'function arguments'.
    function_scope->DeclareArguments(ast_value_factory());
  }

  if (function_type == FunctionLiteral::kNamedExpression) {
    Statement* statement;
    if (function_scope->LookupLocal(function_name) == nullptr) {
      // Now that we know the language mode, we can create the const assignment
      // in the previously reserved spot.
      DCHECK_EQ(function_scope, scope());
      Variable* fvar = function_scope->DeclareFunctionVar(function_name);
      VariableProxy* fproxy = factory()->NewVariableProxy(fvar);
      statement = factory()->NewExpressionStatement(
          factory()->NewAssignment(Token::INIT, fproxy,
                                   factory()->NewThisFunction(pos),
                                   kNoSourcePosition),
          kNoSourcePosition);
    } else {
      statement = factory()->NewEmptyStatement(kNoSourcePosition);
    }
    result->Set(kFunctionNameAssignmentIndex, statement);
  }

  MarkCollectedTailCallExpressions();
  return result;
}

PreParser::PreParseResult Parser::ParseFunctionBodyWithPreParser(
    SingletonLogger* logger, bool is_inner_function, bool may_abort) {
  TRACE_EVENT0(TRACE_DISABLED_BY_DEFAULT("v8.compile"), "V8.PreParse");

  DCHECK_EQ(Token::LBRACE, scanner()->current_token());

  if (reusable_preparser_ == NULL) {
    reusable_preparser_ = new PreParser(zone(), &scanner_, ast_value_factory(),
                                        NULL, stack_limit_);
    reusable_preparser_->set_allow_lazy(true);
#define SET_ALLOW(name) reusable_preparser_->set_allow_##name(allow_##name());
    SET_ALLOW(natives);
    SET_ALLOW(harmony_do_expressions);
    SET_ALLOW(harmony_function_sent);
    SET_ALLOW(harmony_restrictive_declarations);
    SET_ALLOW(harmony_async_await);
    SET_ALLOW(harmony_trailing_commas);
    SET_ALLOW(harmony_class_fields);
    SET_ALLOW(harmony_types);
#undef SET_ALLOW
  }
  // Aborting inner function preparsing would leave scopes in an inconsistent
  // state; we don't parse inner functions in the abortable mode anyway.
  DCHECK(!is_inner_function || !may_abort);

  DeclarationScope* function_scope = function_state_->scope();
  PreParser::PreParseResult result = reusable_preparser_->PreParseFunction(
      function_scope, parsing_module_, logger, is_inner_function, may_abort,
      use_counts_);
  return result;
}

Expression* Parser::InstallHomeObject(Expression* function_literal,
                                      Expression* home_object) {
  Block* do_block = factory()->NewBlock(nullptr, 1, false, kNoSourcePosition);
  Variable* result_var =
      scope()->NewTemporary(ast_value_factory()->empty_string());
  DoExpression* do_expr =
      factory()->NewDoExpression(do_block, result_var, kNoSourcePosition);
  Assignment* init = factory()->NewAssignment(
      Token::ASSIGN, factory()->NewVariableProxy(result_var), function_literal,
      kNoSourcePosition);
  do_block->statements()->Add(
      factory()->NewExpressionStatement(init, kNoSourcePosition), zone());
  Property* home_object_property = factory()->NewProperty(
      factory()->NewVariableProxy(result_var),
      factory()->NewSymbolLiteral("home_object_symbol", kNoSourcePosition),
      kNoSourcePosition);
  Assignment* assignment = factory()->NewAssignment(
      Token::ASSIGN, home_object_property, home_object, kNoSourcePosition);
  do_block->statements()->Add(
      factory()->NewExpressionStatement(assignment, kNoSourcePosition), zone());
  return do_expr;
}

const AstRawString* ClassFieldVariableName(bool is_name,
                                           AstValueFactory* ast_value_factory,
                                           int index) {
  std::string name =
      ".class-field-" + std::to_string(index) + (is_name ? "-name" : "-func");
  return ast_value_factory->GetOneByteString(name.c_str());
}

FunctionLiteral* Parser::SynthesizeClassFieldInitializer(int count) {
  DCHECK(count > 0);
  // Makes a function which reads the names and initializers for each class
  // field out of deterministically named local variables and sets each property
  // to the result of evaluating its corresponding initializer in turn.

  // This produces a function which looks like
  // function () {
  //   this[.class-field-0-name] = .class-field-0-func();
  //   this[.class-field-1-name] = .class-field-1-func();
  //   [...]
  //   this[.class-field-n-name] = .class-field-n-func();
  //   return this;
  // }
  // except that it performs defineProperty, so that instead of '=' it has
  // %DefineDataPropertyInLiteral(this, .class-field-0-name,
  // .class-field-0-func(),
  //   DONT_ENUM, false)

  RaiseLanguageMode(STRICT);
  FunctionKind kind = FunctionKind::kConciseMethod;
  DeclarationScope* initializer_scope = NewFunctionScope(kind);
  SetLanguageMode(initializer_scope, language_mode());
  initializer_scope->set_start_position(scanner()->location().end_pos);
  initializer_scope->set_end_position(scanner()->location().end_pos);
  FunctionState initializer_state(&function_state_, &scope_state_,
                                  initializer_scope);
  ZoneList<Statement*>* body = new (zone()) ZoneList<Statement*>(count, zone());
  for (int i = 0; i < count; ++i) {
    const AstRawString* name =
        ClassFieldVariableName(true, ast_value_factory(), i);
    VariableProxy* name_proxy = scope()->NewUnresolved(factory(), name);
    const AstRawString* function_name =
        ClassFieldVariableName(false, ast_value_factory(), i);
    VariableProxy* function_proxy =
        scope()->NewUnresolved(factory(), function_name);
    ZoneList<Expression*>* args = new (zone()) ZoneList<Expression*>(2, zone());
    args->Add(function_proxy, zone());
    args->Add(ThisExpression(kNoSourcePosition), zone());
    Expression* call = factory()->NewCallRuntime(Runtime::kInlineCall, args,
                                                 kNoSourcePosition);
    ZoneList<Expression*>* define_property_args =
        new (zone()) ZoneList<Expression*>(5, zone());
    define_property_args->Add(ThisExpression(kNoSourcePosition), zone());
    define_property_args->Add(name_proxy, zone());
    define_property_args->Add(call, zone());
    define_property_args->Add(
        factory()->NewNumberLiteral(DONT_ENUM, kNoSourcePosition), zone());
    define_property_args->Add(
        factory()->NewNumberLiteral(
            false,  // TODO(bakkot) function name inference a la class { x =
                    // function(){}; static y = function(){}; }
            kNoSourcePosition),
        zone());
    body->Add(factory()->NewExpressionStatement(
                  factory()->NewCallRuntime(
                      Runtime::kDefineDataProperty,
                      define_property_args,  // TODO(bakkot) verify that this is
                      // the same as object_define_property
                      kNoSourcePosition),
                  kNoSourcePosition),
              zone());
  }
  body->Add(factory()->NewReturnStatement(ThisExpression(kNoSourcePosition),
                                          kNoSourcePosition),
            zone());
  FunctionLiteral* function_literal = factory()->NewFunctionLiteral(
      ast_value_factory()->empty_string(), initializer_scope, body,
      initializer_state.materialized_literal_count(),
      initializer_state.expected_property_count(), 0, count,
      FunctionLiteral::kNoDuplicateParameters,
      FunctionLiteral::kAnonymousExpression,
      FunctionLiteral::kShouldLazyCompile, initializer_scope->start_position());
  function_literal->set_is_class_field_initializer(true);
  return function_literal;
}

FunctionLiteral* Parser::InsertClassFieldInitializer(
    FunctionLiteral* constructor) {
  Statement* call_initializer = factory()->NewExpressionStatement(
      CallClassFieldInitializer(
          constructor->scope(),
          constructor->scope()->NewUnresolved(
              factory(), ast_value_factory()->this_string(), kNoSourcePosition,
              THIS_VARIABLE)),
      kNoSourcePosition);
  constructor->body()->InsertAt(0, call_initializer, zone());
  return constructor;
}

// If a class name is specified, this method declares the class variable
// and sets class_info->proxy to point to that name.
void Parser::DeclareClassVariable(const AstRawString* name, Scope* block_scope,
                                  ClassInfo* class_info, int class_token_pos,
                                  bool* ok) {
#ifdef DEBUG
  scope()->SetScopeName(name);
#endif

  if (name != nullptr) {
    class_info->proxy = factory()->NewVariableProxy(name, NORMAL_VARIABLE);
    Declaration* declaration = factory()->NewVariableDeclaration(
        class_info->proxy, block_scope, class_token_pos);
    Declare(declaration, DeclarationDescriptor::NORMAL, CONST,
            Variable::DefaultInitializationFlag(CONST), ok);
  }
}

// This method declares a property of the given class.  It updates the
// following fields of class_info, as appropriate:
//   - constructor
//   - static_initializer_var
//   - instance_field_initializers
//   - properties
void Parser::DeclareClassProperty(const AstRawString* class_name,
                                  ClassLiteralProperty* property,
                                  ClassInfo* class_info, bool* ok) {
  if (class_info->has_seen_constructor && class_info->constructor == nullptr) {
    class_info->constructor = GetPropertyValue(property)->AsFunctionLiteral();
    DCHECK_NOT_NULL(class_info->constructor);
    class_info->constructor->set_raw_name(
        class_name != nullptr ? class_name
                              : ast_value_factory()->empty_string());
    return;
  }

  if (property->kind() == ClassLiteralProperty::FIELD) {
    DCHECK(allow_harmony_class_fields());
    if (property->is_static()) {
      if (class_info->static_initializer_var == nullptr) {
        class_info->static_initializer_var =
            NewTemporary(ast_value_factory()->empty_string());
      }
      // TODO(bakkot) only do this conditionally
      Expression* function = InstallHomeObject(
          property->value(),
          factory()->NewVariableProxy(class_info->static_initializer_var));
      ZoneList<Expression*>* args =
          new (zone()) ZoneList<Expression*>(2, zone());
      args->Add(function, zone());
      args->Add(factory()->NewVariableProxy(class_info->static_initializer_var),
                zone());
      Expression* call = factory()->NewCallRuntime(Runtime::kInlineCall, args,
                                                   kNoSourcePosition);
      property->set_value(call);
    } else {
      // if (is_computed_name) { // TODO(bakkot) figure out why this is
      // necessary for non-computed names in full-codegen
      ZoneList<Expression*>* to_name_args =
          new (zone()) ZoneList<Expression*>(1, zone());
      to_name_args->Add(property->key(), zone());
      property->set_key(factory()->NewCallRuntime(
          Runtime::kToName, to_name_args, kNoSourcePosition));
      //}
      const AstRawString* name = ClassFieldVariableName(
          true, ast_value_factory(),
          class_info->instance_field_initializers->length());
      VariableProxy* name_proxy =
          factory()->NewVariableProxy(name, NORMAL_VARIABLE);
      Declaration* name_declaration = factory()->NewVariableDeclaration(
          name_proxy, scope(), kNoSourcePosition);
      Variable* name_var =
          Declare(name_declaration, DeclarationDescriptor::NORMAL, CONST,
                  kNeedsInitialization, ok, scope());
      DCHECK(*ok);
      if (!*ok) return;
      class_info->instance_field_initializers->Add(property->value(), zone());
      property->set_value(factory()->NewVariableProxy(name_var));
    }
  }
  class_info->properties->Add(property, zone());
}

// This method rewrites a class literal into a do-expression.
// It uses the following fields of class_info:
//   - constructor (if missing, it updates it with a default constructor)
//   - proxy
//   - extends
//   - static_initializer_var
//   - instance_field_initializers
//   - properties
Expression* Parser::RewriteClassLiteral(const AstRawString* name,
                                        ClassInfo* class_info, int pos,
                                        bool* ok) {
  int end_pos = scanner()->location().end_pos;
  Block* do_block = factory()->NewBlock(nullptr, 1, false, pos);
  Variable* result_var = NewTemporary(ast_value_factory()->empty_string());
  DoExpression* do_expr = factory()->NewDoExpression(do_block, result_var, pos);

  bool has_extends = class_info->extends != nullptr;
  bool has_instance_fields =
      class_info->instance_field_initializers->length() > 0;
  DCHECK(!has_instance_fields || allow_harmony_class_fields());
  bool has_default_constructor = class_info->constructor == nullptr;
  if (has_default_constructor) {
    class_info->constructor =
        DefaultConstructor(name, has_extends, has_instance_fields, pos, end_pos,
                           scope()->language_mode());
  }

  if (has_instance_fields && !has_extends) {
    class_info->constructor =
        InsertClassFieldInitializer(class_info->constructor);
    class_info->constructor->set_requires_class_field_init(true);
  }  // The derived case is handled by rewriting super calls.

  scope()->set_end_position(end_pos);

  if (name != nullptr) {
    DCHECK_NOT_NULL(class_info->proxy);
    class_info->proxy->var()->set_initializer_position(end_pos);
  }

  ClassLiteral* class_literal = factory()->NewClassLiteral(
      class_info->proxy, class_info->extends, class_info->constructor,
      class_info->properties, pos, end_pos);

  if (class_info->static_initializer_var != nullptr) {
    class_literal->set_static_initializer_proxy(
        factory()->NewVariableProxy(class_info->static_initializer_var));
  }

  do_block->statements()->Add(
      factory()->NewExpressionStatement(
          factory()->NewAssignment(Token::ASSIGN,
                                   factory()->NewVariableProxy(result_var),
                                   class_literal, kNoSourcePosition),
          pos),
      zone());
  if (allow_harmony_class_fields() &&
      (has_instance_fields || (has_extends && !has_default_constructor))) {
    // Default constructors for derived classes without fields will not try to
    // read this variable, so there's no need to create it.
    const AstRawString* init_fn_name =
        ast_value_factory()->dot_class_field_init_string();
    Variable* init_fn_var = scope()->DeclareLocal(
        init_fn_name, CONST, kCreatedInitialized, NORMAL_VARIABLE);
    Expression* initializer =
        has_instance_fields
            ? static_cast<Expression*>(SynthesizeClassFieldInitializer(
                  class_info->instance_field_initializers->length()))
            : factory()->NewBooleanLiteral(false, kNoSourcePosition);
    Assignment* assignment = factory()->NewAssignment(
        Token::INIT, factory()->NewVariableProxy(init_fn_var), initializer,
        kNoSourcePosition);
    do_block->statements()->Add(
        factory()->NewExpressionStatement(assignment, kNoSourcePosition),
        zone());
  }
  for (int i = 0; i < class_info->instance_field_initializers->length(); ++i) {
    const AstRawString* function_name =
        ClassFieldVariableName(false, ast_value_factory(), i);
    VariableProxy* function_proxy =
        factory()->NewVariableProxy(function_name, NORMAL_VARIABLE);
    Declaration* function_declaration = factory()->NewVariableDeclaration(
        function_proxy, scope(), kNoSourcePosition);
    Variable* function_var =
        Declare(function_declaration, DeclarationDescriptor::NORMAL, CONST,
                kNeedsInitialization, ok, scope());
    if (!*ok) return nullptr;
    Property* prototype_property = factory()->NewProperty(
        factory()->NewVariableProxy(result_var),
        factory()->NewStringLiteral(ast_value_factory()->prototype_string(),
                                    kNoSourcePosition),
        kNoSourcePosition);
    Expression* function_value = InstallHomeObject(
        class_info->instance_field_initializers->at(i),
        prototype_property);  // TODO(bakkot) ideally this would be conditional,
                              // especially in trivial cases
    Assignment* function_assignment = factory()->NewAssignment(
        Token::INIT, factory()->NewVariableProxy(function_var), function_value,
        kNoSourcePosition);
    do_block->statements()->Add(factory()->NewExpressionStatement(
                                    function_assignment, kNoSourcePosition),
                                zone());
  }
  do_block->set_scope(scope()->FinalizeBlockScope());
  do_expr->set_represented_function(class_info->constructor);

  return do_expr;
}

Literal* Parser::GetLiteralUndefined(int position) {
  return factory()->NewUndefinedLiteral(position);
}


void Parser::CheckConflictingVarDeclarations(Scope* scope, bool* ok) {
  Declaration* decl = scope->CheckConflictingVarDeclarations();
  if (decl != NULL) {
    // In ES6, conflicting variable bindings are early errors.
    const AstRawString* name = decl->proxy()->raw_name();
    int position = decl->proxy()->position();
    Scanner::Location location =
        position == kNoSourcePosition
            ? Scanner::Location::invalid()
            : Scanner::Location(position, position + 1);
    ReportMessageAt(location, MessageTemplate::kVarRedeclaration, name);
    *ok = false;
  }
}


void Parser::InsertShadowingVarBindingInitializers(Block* inner_block) {
  // For each var-binding that shadows a parameter, insert an assignment
  // initializing the variable with the parameter.
  Scope* inner_scope = inner_block->scope();
  DCHECK(inner_scope->is_declaration_scope());
  Scope* function_scope = inner_scope->outer_scope();
  DCHECK(function_scope->is_function_scope());
  ZoneList<Declaration*>* decls = inner_scope->declarations();
  BlockState block_state(&scope_state_, inner_scope);
  for (int i = 0; i < decls->length(); ++i) {
    Declaration* decl = decls->at(i);
    if (decl->proxy()->var()->mode() != VAR || !decl->IsVariableDeclaration()) {
      continue;
    }
    const AstRawString* name = decl->proxy()->raw_name();
    Variable* parameter = function_scope->LookupLocal(name);
    if (parameter == nullptr) continue;
    VariableProxy* to = NewUnresolved(name);
    VariableProxy* from = factory()->NewVariableProxy(parameter);
    Expression* assignment =
        factory()->NewAssignment(Token::ASSIGN, to, from, kNoSourcePosition);
    Statement* statement =
        factory()->NewExpressionStatement(assignment, kNoSourcePosition);
    inner_block->statements()->InsertAt(0, statement, zone());
  }
}

void Parser::InsertSloppyBlockFunctionVarBindings(DeclarationScope* scope) {
  // For the outermost eval scope, we cannot hoist during parsing: let
  // declarations in the surrounding scope may prevent hoisting, but the
  // information is unaccessible during parsing. In this case, we hoist later in
  // DeclarationScope::Analyze.
  if (scope->is_eval_scope() && scope->outer_scope() == original_scope_) {
    return;
  }
  scope->HoistSloppyBlockFunctions(factory());
}

// ----------------------------------------------------------------------------
// Parser support

bool Parser::TargetStackContainsLabel(const AstRawString* label) {
  for (ParserTarget* t = target_stack_; t != NULL; t = t->previous()) {
    if (ContainsLabel(t->statement()->labels(), label)) return true;
  }
  return false;
}


BreakableStatement* Parser::LookupBreakTarget(const AstRawString* label,
                                              bool* ok) {
  bool anonymous = label == NULL;
  for (ParserTarget* t = target_stack_; t != NULL; t = t->previous()) {
    BreakableStatement* stat = t->statement();
    if ((anonymous && stat->is_target_for_anonymous()) ||
        (!anonymous && ContainsLabel(stat->labels(), label))) {
      return stat;
    }
  }
  return NULL;
}


IterationStatement* Parser::LookupContinueTarget(const AstRawString* label,
                                                 bool* ok) {
  bool anonymous = label == NULL;
  for (ParserTarget* t = target_stack_; t != NULL; t = t->previous()) {
    IterationStatement* stat = t->statement()->AsIterationStatement();
    if (stat == NULL) continue;

    DCHECK(stat->is_target_for_anonymous());
    if (anonymous || ContainsLabel(stat->labels(), label)) {
      return stat;
    }
  }
  return NULL;
}


void Parser::HandleSourceURLComments(Isolate* isolate, Handle<Script> script) {
  Handle<String> source_url = scanner_.SourceUrl(isolate);
  if (!source_url.is_null()) {
    script->set_source_url(*source_url);
  }
  Handle<String> source_mapping_url = scanner_.SourceMappingUrl(isolate);
  if (!source_mapping_url.is_null()) {
    script->set_source_mapping_url(*source_mapping_url);
  }
}


void Parser::Internalize(Isolate* isolate, Handle<Script> script, bool error) {
  // Internalize strings and values.
  ast_value_factory()->Internalize(isolate);

  // Error processing.
  if (error) {
    if (stack_overflow()) {
      isolate->StackOverflow();
    } else {
      DCHECK(pending_error_handler_.has_pending_error());
      pending_error_handler_.ThrowPendingError(isolate, script);
    }
  }

  // Move statistics to Isolate.
  for (int feature = 0; feature < v8::Isolate::kUseCounterFeatureCount;
       ++feature) {
    if (use_counts_[feature] > 0) {
      isolate->CountUsage(v8::Isolate::UseCounterFeature(feature));
    }
  }
  if (scanner_.FoundHtmlComment()) {
    isolate->CountUsage(v8::Isolate::kHtmlComment);
    if (script->line_offset() == 0 && script->column_offset() == 0) {
      isolate->CountUsage(v8::Isolate::kHtmlCommentInExternalScript);
    }
  }
  isolate->counters()->total_preparse_skipped()->Increment(
      total_preparse_skipped_);
}


// ----------------------------------------------------------------------------
// The Parser interface.


bool Parser::ParseStatic(ParseInfo* info) {
  Parser parser(info);
  if (parser.Parse(info)) {
    info->set_language_mode(info->literal()->language_mode());
    info->set_typed(info->literal()->typed());
    return true;
  }
  return false;
}


bool Parser::Parse(ParseInfo* info) {
  DCHECK(info->literal() == NULL);
  FunctionLiteral* result = NULL;
  // Ok to use Isolate here; this function is only called in the main thread.
  DCHECK(parsing_on_main_thread_);
  Isolate* isolate = info->isolate();

  if (info->is_toplevel()) {
    SetCachedData(info);
    result = ParseProgram(isolate, info);
  } else {
    result = ParseFunction(isolate, info);
  }
  info->set_literal(result);

  Internalize(isolate, info->script(), result == NULL);
  return (result != NULL);
}


void Parser::ParseOnBackground(ParseInfo* info) {
  parsing_on_main_thread_ = false;

  DCHECK(info->literal() == NULL);
  FunctionLiteral* result = NULL;

  CompleteParserRecorder recorder;
  if (produce_cached_parse_data()) log_ = &recorder;

  std::unique_ptr<Utf16CharacterStream> stream;
  Utf16CharacterStream* stream_ptr;
  if (info->character_stream()) {
    DCHECK(info->source_stream() == nullptr);
    stream_ptr = info->character_stream();
  } else {
    DCHECK(info->character_stream() == nullptr);
    stream.reset(ScannerStream::For(info->source_stream(),
                                    info->source_stream_encoding()));
    stream_ptr = stream.get();
  }
  DCHECK(info->maybe_outer_scope_info().is_null());

  DCHECK(original_scope_);

  // When streaming, we don't know the length of the source until we have parsed
  // it. The raw data can be UTF-8, so we wouldn't know the source length until
  // we have decoded it anyway even if we knew the raw data length (which we
  // don't). We work around this by storing all the scopes which need their end
  // position set at the end of the script (the top scope and possible eval
  // scopes) and set their end position after we know the script length.
  if (info->is_toplevel()) {
    fni_ = new (zone()) FuncNameInferrer(ast_value_factory(), zone());
    scanner_.Initialize(stream_ptr);
    result = DoParseProgram(info);
  } else {
    result = DoParseFunction(info, info->function_name(), stream_ptr);
  }

  info->set_literal(result);

  // We cannot internalize on a background thread; a foreground task will take
  // care of calling Parser::Internalize just before compilation.

  if (produce_cached_parse_data()) {
    if (result != NULL) *info->cached_data() = recorder.GetScriptData();
    log_ = NULL;
  }
}

Parser::TemplateLiteralState Parser::OpenTemplateLiteral(int pos) {
  return new (zone()) TemplateLiteral(zone(), pos);
}


void Parser::AddTemplateSpan(TemplateLiteralState* state, bool tail) {
  int pos = scanner()->location().beg_pos;
  int end = scanner()->location().end_pos - (tail ? 1 : 2);
  const AstRawString* tv = scanner()->CurrentSymbol(ast_value_factory());
  const AstRawString* trv = scanner()->CurrentRawSymbol(ast_value_factory());
  Literal* cooked = factory()->NewStringLiteral(tv, pos);
  Literal* raw = factory()->NewStringLiteral(trv, pos);
  (*state)->AddTemplateSpan(cooked, raw, end, zone());
}


void Parser::AddTemplateExpression(TemplateLiteralState* state,
                                   Expression* expression) {
  (*state)->AddExpression(expression, zone());
}


Expression* Parser::CloseTemplateLiteral(TemplateLiteralState* state, int start,
                                         Expression* tag) {
  TemplateLiteral* lit = *state;
  int pos = lit->position();
  const ZoneList<Expression*>* cooked_strings = lit->cooked();
  const ZoneList<Expression*>* raw_strings = lit->raw();
  const ZoneList<Expression*>* expressions = lit->expressions();
  DCHECK_EQ(cooked_strings->length(), raw_strings->length());
  DCHECK_EQ(cooked_strings->length(), expressions->length() + 1);

  if (!tag) {
    // Build tree of BinaryOps to simplify code-generation
    Expression* expr = cooked_strings->at(0);
    int i = 0;
    while (i < expressions->length()) {
      Expression* sub = expressions->at(i++);
      Expression* cooked_str = cooked_strings->at(i);

      // Let middle be ToString(sub).
      ZoneList<Expression*>* args =
          new (zone()) ZoneList<Expression*>(1, zone());
      args->Add(sub, zone());
      Expression* middle = factory()->NewCallRuntime(Runtime::kInlineToString,
                                                     args, sub->position());

      expr = factory()->NewBinaryOperation(
          Token::ADD, factory()->NewBinaryOperation(
                          Token::ADD, expr, middle, expr->position()),
          cooked_str, sub->position());
    }
    return expr;
  } else {
    uint32_t hash = ComputeTemplateLiteralHash(lit);

    int cooked_idx = function_state_->NextMaterializedLiteralIndex();
    int raw_idx = function_state_->NextMaterializedLiteralIndex();

    // $getTemplateCallSite
    ZoneList<Expression*>* args = new (zone()) ZoneList<Expression*>(4, zone());
    args->Add(factory()->NewArrayLiteral(
                  const_cast<ZoneList<Expression*>*>(cooked_strings),
                  cooked_idx, pos),
              zone());
    args->Add(
        factory()->NewArrayLiteral(
            const_cast<ZoneList<Expression*>*>(raw_strings), raw_idx, pos),
        zone());

    // Ensure hash is suitable as a Smi value
    Smi* hash_obj = Smi::cast(Internals::IntToSmi(static_cast<int>(hash)));
    args->Add(factory()->NewSmiLiteral(hash_obj->value(), pos), zone());

    Expression* call_site = factory()->NewCallRuntime(
        Context::GET_TEMPLATE_CALL_SITE_INDEX, args, start);

    // Call TagFn
    ZoneList<Expression*>* call_args =
        new (zone()) ZoneList<Expression*>(expressions->length() + 1, zone());
    call_args->Add(call_site, zone());
    call_args->AddAll(*expressions, zone());
    return factory()->NewCall(tag, call_args, pos);
  }
}


uint32_t Parser::ComputeTemplateLiteralHash(const TemplateLiteral* lit) {
  const ZoneList<Expression*>* raw_strings = lit->raw();
  int total = raw_strings->length();
  DCHECK(total);

  uint32_t running_hash = 0;

  for (int index = 0; index < total; ++index) {
    if (index) {
      running_hash = StringHasher::ComputeRunningHashOneByte(
          running_hash, "${}", 3);
    }

    const AstRawString* raw_string =
        raw_strings->at(index)->AsLiteral()->raw_value()->AsString();
    if (raw_string->is_one_byte()) {
      const char* data = reinterpret_cast<const char*>(raw_string->raw_data());
      running_hash = StringHasher::ComputeRunningHashOneByte(
          running_hash, data, raw_string->length());
    } else {
      const uc16* data = reinterpret_cast<const uc16*>(raw_string->raw_data());
      running_hash = StringHasher::ComputeRunningHash(running_hash, data,
                                                      raw_string->length());
    }
  }

  return running_hash;
}

ZoneList<Expression*>* Parser::PrepareSpreadArguments(
    ZoneList<Expression*>* list) {
  ZoneList<Expression*>* args = new (zone()) ZoneList<Expression*>(1, zone());
  if (list->length() == 1) {
    // Spread-call with single spread argument produces an InternalArray
    // containing the values from the array.
    //
    // Function is called or constructed with the produced array of arguments
    //
    // EG: Apply(Func, Spread(spread0))
    ZoneList<Expression*>* spread_list =
        new (zone()) ZoneList<Expression*>(0, zone());
    spread_list->Add(list->at(0)->AsSpread()->expression(), zone());
    args->Add(factory()->NewCallRuntime(Context::SPREAD_ITERABLE_INDEX,
                                        spread_list, kNoSourcePosition),
              zone());
    return args;
  } else {
    // Spread-call with multiple arguments produces array literals for each
    // sequences of unspread arguments, and converts each spread iterable to
    // an Internal array. Finally, all of these produced arrays are flattened
    // into a single InternalArray, containing the arguments for the call.
    //
    // EG: Apply(Func, Flatten([unspread0, unspread1], Spread(spread0),
    //                         Spread(spread1), [unspread2, unspread3]))
    int i = 0;
    int n = list->length();
    while (i < n) {
      if (!list->at(i)->IsSpread()) {
        ZoneList<Expression*>* unspread =
            new (zone()) ZoneList<Expression*>(1, zone());

        // Push array of unspread parameters
        while (i < n && !list->at(i)->IsSpread()) {
          unspread->Add(list->at(i++), zone());
        }
        int literal_index = function_state_->NextMaterializedLiteralIndex();
        args->Add(factory()->NewArrayLiteral(unspread, literal_index,
                                             kNoSourcePosition),
                  zone());

        if (i == n) break;
      }

      // Push eagerly spread argument
      ZoneList<Expression*>* spread_list =
          new (zone()) ZoneList<Expression*>(1, zone());
      spread_list->Add(list->at(i++)->AsSpread()->expression(), zone());
      args->Add(factory()->NewCallRuntime(Context::SPREAD_ITERABLE_INDEX,
                                          spread_list, kNoSourcePosition),
                zone());
    }

    list = new (zone()) ZoneList<Expression*>(1, zone());
    list->Add(factory()->NewCallRuntime(Context::SPREAD_ARGUMENTS_INDEX, args,
                                        kNoSourcePosition),
              zone());
    return list;
  }
  UNREACHABLE();
}

Expression* Parser::SpreadCall(Expression* function,
                               ZoneList<Expression*>* args, int pos) {
  if (function->IsSuperCallReference()) {
    // Super calls
    // $super_constructor = %_GetSuperConstructor(<this-function>)
    // %reflect_construct($super_constructor, args, new.target)
    ZoneList<Expression*>* tmp = new (zone()) ZoneList<Expression*>(1, zone());
    tmp->Add(function->AsSuperCallReference()->this_function_var(), zone());
    Expression* super_constructor = factory()->NewCallRuntime(
        Runtime::kInlineGetSuperConstructor, tmp, pos);
    args->InsertAt(0, super_constructor, zone());
    args->Add(function->AsSuperCallReference()->new_target_var(), zone());
    return factory()->NewCallRuntime(Context::REFLECT_CONSTRUCT_INDEX, args,
                                     pos);
  } else {
    if (function->IsProperty()) {
      // Method calls
      if (function->AsProperty()->IsSuperAccess()) {
        Expression* home = ThisExpression(kNoSourcePosition);
        args->InsertAt(0, function, zone());
        args->InsertAt(1, home, zone());
      } else {
        Variable* temp = NewTemporary(ast_value_factory()->empty_string());
        VariableProxy* obj = factory()->NewVariableProxy(temp);
        Assignment* assign_obj = factory()->NewAssignment(
            Token::ASSIGN, obj, function->AsProperty()->obj(),
            kNoSourcePosition);
        function = factory()->NewProperty(
            assign_obj, function->AsProperty()->key(), kNoSourcePosition);
        args->InsertAt(0, function, zone());
        obj = factory()->NewVariableProxy(temp);
        args->InsertAt(1, obj, zone());
      }
    } else {
      // Non-method calls
      args->InsertAt(0, function, zone());
      args->InsertAt(1, factory()->NewUndefinedLiteral(kNoSourcePosition),
                     zone());
    }
    return factory()->NewCallRuntime(Context::REFLECT_APPLY_INDEX, args, pos);
  }
}

Expression* Parser::SpreadCallNew(Expression* function,
                                  ZoneList<Expression*>* args, int pos) {
  args->InsertAt(0, function, zone());

  return factory()->NewCallRuntime(Context::REFLECT_CONSTRUCT_INDEX, args, pos);
}


void Parser::SetLanguageMode(Scope* scope, LanguageMode mode) {
  v8::Isolate::UseCounterFeature feature;
  if (is_sloppy(mode))
    feature = v8::Isolate::kSloppyMode;
  else if (is_strict(mode))
    feature = v8::Isolate::kStrictMode;
  else
    UNREACHABLE();
  ++use_counts_[feature];
  scope->SetLanguageMode(mode);
}

void Parser::SetAsmModule() {
  // Store the usage count; The actual use counter on the isolate is
  // incremented after parsing is done.
  ++use_counts_[v8::Isolate::kUseAsm];
  DCHECK(scope()->is_declaration_scope());
  scope()->AsDeclarationScope()->set_asm_module();
}

void Parser::MarkCollectedTailCallExpressions() {
  const ZoneList<Expression*>& tail_call_expressions =
      function_state_->tail_call_expressions().expressions();
  for (int i = 0; i < tail_call_expressions.length(); ++i) {
    MarkTailPosition(tail_call_expressions[i]);
  }
}

Expression* Parser::ExpressionListToExpression(ZoneList<Expression*>* args) {
  Expression* expr = args->at(0);
  for (int i = 1; i < args->length(); ++i) {
    expr = factory()->NewBinaryOperation(Token::COMMA, expr, args->at(i),
                                         expr->position());
  }
  return expr;
}

// This method intoduces the line initializing the generator object
// when desugaring the body of async_function.
void Parser::PrepareAsyncFunctionBody(ZoneList<Statement*>* body,
                                      FunctionKind kind, int pos) {
  // function async_function() {
  //   .generator_object = %CreateGeneratorObject();
  //   BuildRejectPromiseOnException({
  //     ... block ...
  //     return %ResolvePromise(.promise, expr), .promise;
  //   })
  // }

  Variable* temp =
      NewTemporary(ast_value_factory()->dot_generator_object_string());
  function_state_->set_generator_object_variable(temp);

  Expression* init_generator_variable = factory()->NewAssignment(
      Token::INIT, factory()->NewVariableProxy(temp),
      BuildCreateJSGeneratorObject(pos, kind), kNoSourcePosition);
  body->Add(factory()->NewExpressionStatement(init_generator_variable,
                                              kNoSourcePosition),
            zone());
}

// This method completes the desugaring of the body of async_function.
void Parser::RewriteAsyncFunctionBody(ZoneList<Statement*>* body, Block* block,
                                      Expression* return_value, bool* ok) {
  // function async_function() {
  //   .generator_object = %CreateGeneratorObject();
  //   BuildRejectPromiseOnException({
  //     ... block ...
  //     return %ResolvePromise(.promise, expr), .promise;
  //   })
  // }

  return_value = BuildResolvePromise(return_value, return_value->position());
  block->statements()->Add(
      factory()->NewReturnStatement(return_value, return_value->position()),
      zone());
  block = BuildRejectPromiseOnException(block, CHECK_OK_VOID);
  body->Add(block, zone());
}

Expression* Parser::RewriteAwaitExpression(Expression* value, int await_pos) {
  // yield do {
  //   tmp = <operand>;
  //   %AsyncFunctionAwait(.generator_object, tmp, .promise);
  //   .promise
  // }
  // The value of the expression is returned to the caller of the async
  // function for the first yield statement; for this, .promise is the
  // appropriate return value, being a Promise that will be fulfilled or
  // rejected with the appropriate value by the desugaring. Subsequent yield
  // occurrences will return to the AsyncFunctionNext call within the
  // implemementation of the intermediate throwaway Promise's then handler.
  // This handler has nothing useful to do with the value, as the Promise is
  // ignored. If we yielded the value of the throwawayPromise that
  // AsyncFunctionAwait creates as an intermediate, it would create a memory
  // leak; we must return .promise instead;
  // The operand needs to be evaluated on a separate statement in order to get
  // a break location, and the .promise needs to be read earlier so that it
  // doesn't insert a false location.
  // TODO(littledan): investigate why this ordering is needed in more detail.
  Variable* generator_object_variable =
      function_state_->generator_object_variable();

  // If generator_object_variable is null,
  // TODO(littledan): Is this necessary?
  if (!generator_object_variable) return value;

  const int nopos = kNoSourcePosition;

  Block* do_block = factory()->NewBlock(nullptr, 2, false, nopos);

  Variable* promise = PromiseVariable();

  // Wrap value evaluation to provide a break location.
  Variable* temp_var = NewTemporary(ast_value_factory()->empty_string());
  Expression* value_assignment = factory()->NewAssignment(
      Token::ASSIGN, factory()->NewVariableProxy(temp_var), value, nopos);
  do_block->statements()->Add(
      factory()->NewExpressionStatement(value_assignment, value->position()),
      zone());

  ZoneList<Expression*>* async_function_await_args =
      new (zone()) ZoneList<Expression*>(3, zone());
  Expression* generator_object =
      factory()->NewVariableProxy(generator_object_variable);
  async_function_await_args->Add(generator_object, zone());
  async_function_await_args->Add(factory()->NewVariableProxy(temp_var), zone());
  async_function_await_args->Add(factory()->NewVariableProxy(promise), zone());

  // The parser emits calls to AsyncFunctionAwaitCaught, but the
  // AstNumberingVisitor will rewrite this to AsyncFunctionAwaitUncaught
  // if there is no local enclosing try/catch block.
  Expression* async_function_await =
      factory()->NewCallRuntime(Context::ASYNC_FUNCTION_AWAIT_CAUGHT_INDEX,
                                async_function_await_args, nopos);
  do_block->statements()->Add(
      factory()->NewExpressionStatement(async_function_await, await_pos),
      zone());

  // Wrap await to provide a break location between value evaluation and yield.
  Expression* do_expr = factory()->NewDoExpression(do_block, promise, nopos);

  generator_object = factory()->NewVariableProxy(generator_object_variable);
  return factory()->NewYield(generator_object, do_expr, nopos,
                             Yield::kOnExceptionRethrow);
}

class NonPatternRewriter : public AstExpressionRewriter {
 public:
  NonPatternRewriter(uintptr_t stack_limit, Parser* parser)
      : AstExpressionRewriter(stack_limit), parser_(parser) {}
  ~NonPatternRewriter() override {}

 private:
  bool RewriteExpression(Expression* expr) override {
    if (expr->IsRewritableExpression()) return true;
    // Rewrite only what could have been a pattern but is not.
    if (expr->IsArrayLiteral()) {
      // Spread rewriting in array literals.
      ArrayLiteral* lit = expr->AsArrayLiteral();
      VisitExpressions(lit->values());
      replacement_ = parser_->RewriteSpreads(lit);
      return false;
    }
    if (expr->IsObjectLiteral()) {
      return true;
    }
    if (expr->IsBinaryOperation() &&
        expr->AsBinaryOperation()->op() == Token::COMMA) {
      return true;
    }
    // Everything else does not need rewriting.
    return false;
  }

  void VisitLiteralProperty(LiteralProperty* property) override {
    if (property == nullptr) return;
    // Do not rewrite (computed) key expressions
    AST_REWRITE_PROPERTY(Expression, property, value);
  }

  Parser* parser_;
};

void Parser::RewriteNonPattern(bool* ok) {
  ValidateExpression(CHECK_OK_VOID);
  auto non_patterns_to_rewrite = function_state_->non_patterns_to_rewrite();
  int begin = classifier()->GetNonPatternBegin();
  int end = non_patterns_to_rewrite->length();
  if (begin < end) {
    NonPatternRewriter rewriter(stack_limit_, this);
    for (int i = begin; i < end; i++) {
      DCHECK(non_patterns_to_rewrite->at(i)->IsRewritableExpression());
      rewriter.Rewrite(non_patterns_to_rewrite->at(i));
    }
    non_patterns_to_rewrite->Rewind(begin);
  }
}


void Parser::RewriteDestructuringAssignments() {
  const auto& assignments =
      function_state_->destructuring_assignments_to_rewrite();
  for (int i = assignments.length() - 1; i >= 0; --i) {
    // Rewrite list in reverse, so that nested assignment patterns are rewritten
    // correctly.
    const DestructuringAssignment& pair = assignments.at(i);
    RewritableExpression* to_rewrite =
        pair.assignment->AsRewritableExpression();
    DCHECK_NOT_NULL(to_rewrite);
    if (!to_rewrite->is_rewritten()) {
      PatternRewriter::RewriteDestructuringAssignment(this, to_rewrite,
                                                      pair.scope);
    }
  }
}

Expression* Parser::RewriteExponentiation(Expression* left, Expression* right,
                                          int pos) {
  ZoneList<Expression*>* args = new (zone()) ZoneList<Expression*>(2, zone());
  args->Add(left, zone());
  args->Add(right, zone());
  return factory()->NewCallRuntime(Context::MATH_POW_INDEX, args, pos);
}

Expression* Parser::RewriteAssignExponentiation(Expression* left,
                                                Expression* right, int pos) {
  ZoneList<Expression*>* args = new (zone()) ZoneList<Expression*>(2, zone());
  if (left->IsVariableProxy()) {
    VariableProxy* lhs = left->AsVariableProxy();

    Expression* result;
    DCHECK_NOT_NULL(lhs->raw_name());
    result = ExpressionFromIdentifier(lhs->raw_name(), lhs->position());
    args->Add(left, zone());
    args->Add(right, zone());
    Expression* call =
        factory()->NewCallRuntime(Context::MATH_POW_INDEX, args, pos);
    return factory()->NewAssignment(Token::ASSIGN, result, call, pos);
  } else if (left->IsProperty()) {
    Property* prop = left->AsProperty();
    auto temp_obj = NewTemporary(ast_value_factory()->empty_string());
    auto temp_key = NewTemporary(ast_value_factory()->empty_string());
    Expression* assign_obj = factory()->NewAssignment(
        Token::ASSIGN, factory()->NewVariableProxy(temp_obj), prop->obj(),
        kNoSourcePosition);
    Expression* assign_key = factory()->NewAssignment(
        Token::ASSIGN, factory()->NewVariableProxy(temp_key), prop->key(),
        kNoSourcePosition);
    args->Add(factory()->NewProperty(factory()->NewVariableProxy(temp_obj),
                                     factory()->NewVariableProxy(temp_key),
                                     left->position()),
              zone());
    args->Add(right, zone());
    Expression* call =
        factory()->NewCallRuntime(Context::MATH_POW_INDEX, args, pos);
    Expression* target = factory()->NewProperty(
        factory()->NewVariableProxy(temp_obj),
        factory()->NewVariableProxy(temp_key), kNoSourcePosition);
    Expression* assign =
        factory()->NewAssignment(Token::ASSIGN, target, call, pos);
    return factory()->NewBinaryOperation(
        Token::COMMA, assign_obj,
        factory()->NewBinaryOperation(Token::COMMA, assign_key, assign, pos),
        pos);
  }
  UNREACHABLE();
  return nullptr;
}

Expression* Parser::RewriteSpreads(ArrayLiteral* lit) {
  // Array literals containing spreads are rewritten using do expressions, e.g.
  //    [1, 2, 3, ...x, 4, ...y, 5]
  // is roughly rewritten as:
  //    do {
  //      $R = [1, 2, 3];
  //      for ($i of x) %AppendElement($R, $i);
  //      %AppendElement($R, 4);
  //      for ($j of y) %AppendElement($R, $j);
  //      %AppendElement($R, 5);
  //      $R
  //    }
  // where $R, $i and $j are fresh temporary variables.
  ZoneList<Expression*>::iterator s = lit->FirstSpread();
  if (s == lit->EndValue()) return nullptr;  // no spread, no rewriting...
  Variable* result = NewTemporary(ast_value_factory()->dot_result_string());
  // NOTE: The value assigned to R is the whole original array literal,
  // spreads included. This will be fixed before the rewritten AST is returned.
  // $R = lit
  Expression* init_result = factory()->NewAssignment(
      Token::INIT, factory()->NewVariableProxy(result), lit, kNoSourcePosition);
  Block* do_block = factory()->NewBlock(nullptr, 16, false, kNoSourcePosition);
  do_block->statements()->Add(
      factory()->NewExpressionStatement(init_result, kNoSourcePosition),
      zone());
  // Traverse the array literal starting from the first spread.
  while (s != lit->EndValue()) {
    Expression* value = *s++;
    Spread* spread = value->AsSpread();
    if (spread == nullptr) {
      // If the element is not a spread, we're adding a single:
      // %AppendElement($R, value)
      // or, in case of a hole,
      // ++($R.length)
      if (!value->IsLiteral() ||
          !value->AsLiteral()->raw_value()->IsTheHole()) {
        ZoneList<Expression*>* append_element_args = NewExpressionList(2);
        append_element_args->Add(factory()->NewVariableProxy(result), zone());
        append_element_args->Add(value, zone());
        do_block->statements()->Add(
            factory()->NewExpressionStatement(
                factory()->NewCallRuntime(Runtime::kAppendElement,
                                          append_element_args,
                                          kNoSourcePosition),
                kNoSourcePosition),
            zone());
      } else {
        Property* length_property = factory()->NewProperty(
            factory()->NewVariableProxy(result),
            factory()->NewStringLiteral(ast_value_factory()->length_string(),
                                        kNoSourcePosition),
            kNoSourcePosition);
        CountOperation* count_op = factory()->NewCountOperation(
            Token::INC, true /* prefix */, length_property, kNoSourcePosition);
        do_block->statements()->Add(
            factory()->NewExpressionStatement(count_op, kNoSourcePosition),
            zone());
      }
    } else {
      // If it's a spread, we're adding a for/of loop iterating through it.
      Variable* each = NewTemporary(ast_value_factory()->dot_for_string());
      Expression* subject = spread->expression();
      // %AppendElement($R, each)
      Statement* append_body;
      {
        ZoneList<Expression*>* append_element_args = NewExpressionList(2);
        append_element_args->Add(factory()->NewVariableProxy(result), zone());
        append_element_args->Add(factory()->NewVariableProxy(each), zone());
        append_body = factory()->NewExpressionStatement(
            factory()->NewCallRuntime(Runtime::kAppendElement,
                                      append_element_args, kNoSourcePosition),
            kNoSourcePosition);
      }
      // for (each of spread) %AppendElement($R, each)
      ForEachStatement* loop = factory()->NewForEachStatement(
          ForEachStatement::ITERATE, nullptr, kNoSourcePosition);
      const bool finalize = false;
      InitializeForOfStatement(loop->AsForOfStatement(),
                               factory()->NewVariableProxy(each), subject,
                               append_body, finalize);
      do_block->statements()->Add(loop, zone());
    }
  }
  // Now, rewind the original array literal to truncate everything from the
  // first spread (included) until the end. This fixes $R's initialization.
  lit->RewindSpreads();
  return factory()->NewDoExpression(do_block, result, lit->position());
}

void Parser::QueueDestructuringAssignmentForRewriting(Expression* expr) {
  DCHECK(expr->IsRewritableExpression());
  function_state_->AddDestructuringAssignment(
      DestructuringAssignment(expr, scope()));
}

void Parser::QueueNonPatternForRewriting(Expression* expr, bool* ok) {
  DCHECK(expr->IsRewritableExpression());
  function_state_->AddNonPatternForRewriting(expr, ok);
}

void Parser::AddAccessorPrefixToFunctionName(bool is_get,
                                             FunctionLiteral* function,
                                             const AstRawString* name) {
  DCHECK_NOT_NULL(name);
  const AstRawString* prefix = is_get ? ast_value_factory()->get_space_string()
                                      : ast_value_factory()->set_space_string();
  function->set_raw_name(ast_value_factory()->NewConsString(prefix, name));
}

void Parser::SetFunctionNameFromPropertyName(ObjectLiteralProperty* property,
                                             const AstRawString* name) {
  DCHECK(property->kind() != ObjectLiteralProperty::GETTER);
  DCHECK(property->kind() != ObjectLiteralProperty::SETTER);

  // Computed name setting must happen at runtime.
  DCHECK(!property->is_computed_name());

  // Ignore "__proto__" as a name when it's being used to set the [[Prototype]]
  // of an object literal.
  if (property->kind() == ObjectLiteralProperty::PROTOTYPE) return;

  Expression* value = property->value();

  DCHECK(!value->IsAnonymousFunctionDefinition() ||
         property->kind() == ObjectLiteralProperty::COMPUTED);
  SetFunctionName(value, name);
}

void Parser::SetFunctionNameFromIdentifierRef(Expression* value,
                                              Expression* identifier) {
  if (!identifier->IsVariableProxy()) return;
  SetFunctionName(value, identifier->AsVariableProxy()->raw_name());
}

void Parser::SetFunctionName(Expression* value, const AstRawString* name) {
  DCHECK_NOT_NULL(name);
  if (!value->IsAnonymousFunctionDefinition()) return;
  auto function = value->AsFunctionLiteral();
  if (function != nullptr) {
    function->set_raw_name(name);
  } else {
    DCHECK(value->IsDoExpression());
    value->AsDoExpression()->represented_function()->set_raw_name(name);
  }
}


// Desugaring of yield*
// ====================
//
// With the help of do-expressions and function.sent, we desugar yield* into a
// loop containing a "raw" yield (a yield that doesn't wrap an iterator result
// object around its argument).  Concretely, "yield* iterable" turns into
// roughly the following code:
//
//   do {
//     const kNext = 0;
//     const kReturn = 1;
//     const kThrow = 2;
//
//     let input = function.sent;
//     let mode = kNext;
//     let output = undefined;
//
//     let iterator = iterable[Symbol.iterator]();
//     if (!IS_RECEIVER(iterator)) throw MakeTypeError(kSymbolIteratorInvalid);
//
//     while (true) {
//       // From the generator to the iterator:
//       // Forward input according to resume mode and obtain output.
//       switch (mode) {
//         case kNext:
//           output = iterator.next(input);
//           if (!IS_RECEIVER(output)) %ThrowIterResultNotAnObject(output);
//           break;
//         case kReturn:
//           IteratorClose(iterator, input, output);  // See below.
//           break;
//         case kThrow:
//           let iteratorThrow = iterator.throw;
//           if (IS_NULL_OR_UNDEFINED(iteratorThrow)) {
//             IteratorClose(iterator);  // See below.
//             throw MakeTypeError(kThrowMethodMissing);
//           }
//           output = %_Call(iteratorThrow, iterator, input);
//           if (!IS_RECEIVER(output)) %ThrowIterResultNotAnObject(output);
//           break;
//       }
//       if (output.done) break;
//
//       // From the generator to its user:
//       // Forward output, receive new input, and determine resume mode.
//       mode = kReturn;
//       try {
//         try {
//           RawYield(output);  // See explanation above.
//           mode = kNext;
//         } catch (error) {
//           mode = kThrow;
//         }
//       } finally {
//         input = function.sent;
//         continue;
//       }
//     }
//
//     if (mode === kReturn) {
//       return {value: output.value, done: true};
//     }
//     output.value
//   }
//
// IteratorClose(iterator) expands to the following:
//
//   let iteratorReturn = iterator.return;
//   if (!IS_NULL_OR_UNDEFINED(iteratorReturn)) {
//     let output = %_Call(iteratorReturn, iterator);
//     if (!IS_RECEIVER(output)) %ThrowIterResultNotAnObject(output);
//   }
//
// IteratorClose(iterator, input, output) expands to the following:
//
//   let iteratorReturn = iterator.return;
//   if (IS_NULL_OR_UNDEFINED(iteratorReturn)) return input;
//   output = %_Call(iteratorReturn, iterator, input);
//   if (!IS_RECEIVER(output)) %ThrowIterResultNotAnObject(output);

Expression* Parser::RewriteYieldStar(Expression* generator,
                                     Expression* iterable, int pos) {
  const int nopos = kNoSourcePosition;

  // Forward definition for break/continue statements.
  WhileStatement* loop = factory()->NewWhileStatement(nullptr, nopos);

  // let input = undefined;
  Variable* var_input = NewTemporary(ast_value_factory()->empty_string());
  Statement* initialize_input;
  {
    Expression* input_proxy = factory()->NewVariableProxy(var_input);
    Expression* assignment =
        factory()->NewAssignment(Token::ASSIGN, input_proxy,
                                 factory()->NewUndefinedLiteral(nopos), nopos);
    initialize_input = factory()->NewExpressionStatement(assignment, nopos);
  }

  // let mode = kNext;
  Variable* var_mode = NewTemporary(ast_value_factory()->empty_string());
  Statement* initialize_mode;
  {
    Expression* mode_proxy = factory()->NewVariableProxy(var_mode);
    Expression* knext =
        factory()->NewSmiLiteral(JSGeneratorObject::kNext, nopos);
    Expression* assignment =
        factory()->NewAssignment(Token::ASSIGN, mode_proxy, knext, nopos);
    initialize_mode = factory()->NewExpressionStatement(assignment, nopos);
  }

  // let output = undefined;
  Variable* var_output = NewTemporary(ast_value_factory()->empty_string());
  Statement* initialize_output;
  {
    Expression* output_proxy = factory()->NewVariableProxy(var_output);
    Expression* assignment =
        factory()->NewAssignment(Token::ASSIGN, output_proxy,
                                 factory()->NewUndefinedLiteral(nopos), nopos);
    initialize_output = factory()->NewExpressionStatement(assignment, nopos);
  }

  // let iterator = iterable[Symbol.iterator];
  Variable* var_iterator = NewTemporary(ast_value_factory()->empty_string());
  Statement* get_iterator;
  {
    Expression* iterator = GetIterator(iterable, nopos);
    Expression* iterator_proxy = factory()->NewVariableProxy(var_iterator);
    Expression* assignment = factory()->NewAssignment(
        Token::ASSIGN, iterator_proxy, iterator, nopos);
    get_iterator = factory()->NewExpressionStatement(assignment, nopos);
  }

  // if (!IS_RECEIVER(iterator)) throw MakeTypeError(kSymbolIteratorInvalid);
  Statement* validate_iterator;
  {
    Expression* is_receiver_call;
    {
      auto args = new (zone()) ZoneList<Expression*>(1, zone());
      args->Add(factory()->NewVariableProxy(var_iterator), zone());
      is_receiver_call =
          factory()->NewCallRuntime(Runtime::kInlineIsJSReceiver, args, nopos);
    }

    Statement* throw_call;
    {
      Expression* call =
          NewThrowTypeError(MessageTemplate::kSymbolIteratorInvalid,
                            ast_value_factory()->empty_string(), nopos);
      throw_call = factory()->NewExpressionStatement(call, nopos);
    }

    validate_iterator = factory()->NewIfStatement(
        is_receiver_call, factory()->NewEmptyStatement(nopos), throw_call,
        nopos);
  }

  // output = iterator.next(input);
  Statement* call_next;
  {
    Expression* iterator_proxy = factory()->NewVariableProxy(var_iterator);
    Expression* literal =
        factory()->NewStringLiteral(ast_value_factory()->next_string(), nopos);
    Expression* next_property =
        factory()->NewProperty(iterator_proxy, literal, nopos);
    Expression* input_proxy = factory()->NewVariableProxy(var_input);
    auto args = new (zone()) ZoneList<Expression*>(1, zone());
    args->Add(input_proxy, zone());
    Expression* call = factory()->NewCall(next_property, args, nopos);
    Expression* output_proxy = factory()->NewVariableProxy(var_output);
    Expression* assignment =
        factory()->NewAssignment(Token::ASSIGN, output_proxy, call, nopos);
    call_next = factory()->NewExpressionStatement(assignment, nopos);
  }

  // if (!IS_RECEIVER(output)) %ThrowIterResultNotAnObject(output);
  Statement* validate_next_output;
  {
    Expression* is_receiver_call;
    {
      auto args = new (zone()) ZoneList<Expression*>(1, zone());
      args->Add(factory()->NewVariableProxy(var_output), zone());
      is_receiver_call =
          factory()->NewCallRuntime(Runtime::kInlineIsJSReceiver, args, nopos);
    }

    Statement* throw_call;
    {
      auto args = new (zone()) ZoneList<Expression*>(1, zone());
      args->Add(factory()->NewVariableProxy(var_output), zone());
      Expression* call = factory()->NewCallRuntime(
          Runtime::kThrowIteratorResultNotAnObject, args, nopos);
      throw_call = factory()->NewExpressionStatement(call, nopos);
    }

    validate_next_output = factory()->NewIfStatement(
        is_receiver_call, factory()->NewEmptyStatement(nopos), throw_call,
        nopos);
  }

  // let iteratorThrow = iterator.throw;
  Variable* var_throw = NewTemporary(ast_value_factory()->empty_string());
  Statement* get_throw;
  {
    Expression* iterator_proxy = factory()->NewVariableProxy(var_iterator);
    Expression* literal =
        factory()->NewStringLiteral(ast_value_factory()->throw_string(), nopos);
    Expression* property =
        factory()->NewProperty(iterator_proxy, literal, nopos);
    Expression* throw_proxy = factory()->NewVariableProxy(var_throw);
    Expression* assignment =
        factory()->NewAssignment(Token::ASSIGN, throw_proxy, property, nopos);
    get_throw = factory()->NewExpressionStatement(assignment, nopos);
  }

  // if (IS_NULL_OR_UNDEFINED(iteratorThrow) {
  //   IteratorClose(iterator);
  //   throw MakeTypeError(kThrowMethodMissing);
  // }
  Statement* check_throw;
  {
    Expression* condition = factory()->NewCompareOperation(
        Token::EQ, factory()->NewVariableProxy(var_throw),
        factory()->NewNullLiteral(nopos), nopos);
    Expression* call =
        NewThrowTypeError(MessageTemplate::kThrowMethodMissing,
                          ast_value_factory()->empty_string(), nopos);
    Statement* throw_call = factory()->NewExpressionStatement(call, nopos);

    Block* then = factory()->NewBlock(nullptr, 4 + 1, false, nopos);
    BuildIteratorCloseForCompletion(
        then->statements(), var_iterator,
        factory()->NewSmiLiteral(Parser::kNormalCompletion, nopos));
    then->statements()->Add(throw_call, zone());
    check_throw = factory()->NewIfStatement(
        condition, then, factory()->NewEmptyStatement(nopos), nopos);
  }

  // output = %_Call(iteratorThrow, iterator, input);
  Statement* call_throw;
  {
    auto args = new (zone()) ZoneList<Expression*>(3, zone());
    args->Add(factory()->NewVariableProxy(var_throw), zone());
    args->Add(factory()->NewVariableProxy(var_iterator), zone());
    args->Add(factory()->NewVariableProxy(var_input), zone());
    Expression* call =
        factory()->NewCallRuntime(Runtime::kInlineCall, args, nopos);
    Expression* assignment = factory()->NewAssignment(
        Token::ASSIGN, factory()->NewVariableProxy(var_output), call, nopos);
    call_throw = factory()->NewExpressionStatement(assignment, nopos);
  }

  // if (!IS_RECEIVER(output)) %ThrowIterResultNotAnObject(output);
  Statement* validate_throw_output;
  {
    Expression* is_receiver_call;
    {
      auto args = new (zone()) ZoneList<Expression*>(1, zone());
      args->Add(factory()->NewVariableProxy(var_output), zone());
      is_receiver_call =
          factory()->NewCallRuntime(Runtime::kInlineIsJSReceiver, args, nopos);
    }

    Statement* throw_call;
    {
      auto args = new (zone()) ZoneList<Expression*>(1, zone());
      args->Add(factory()->NewVariableProxy(var_output), zone());
      Expression* call = factory()->NewCallRuntime(
          Runtime::kThrowIteratorResultNotAnObject, args, nopos);
      throw_call = factory()->NewExpressionStatement(call, nopos);
    }

    validate_throw_output = factory()->NewIfStatement(
        is_receiver_call, factory()->NewEmptyStatement(nopos), throw_call,
        nopos);
  }

  // if (output.done) break;
  Statement* if_done;
  {
    Expression* output_proxy = factory()->NewVariableProxy(var_output);
    Expression* literal =
        factory()->NewStringLiteral(ast_value_factory()->done_string(), nopos);
    Expression* property = factory()->NewProperty(output_proxy, literal, nopos);
    BreakStatement* break_loop = factory()->NewBreakStatement(loop, nopos);
    if_done = factory()->NewIfStatement(
        property, break_loop, factory()->NewEmptyStatement(nopos), nopos);
  }


  // mode = kReturn;
  Statement* set_mode_return;
  {
    Expression* mode_proxy = factory()->NewVariableProxy(var_mode);
    Expression* kreturn =
        factory()->NewSmiLiteral(JSGeneratorObject::kReturn, nopos);
    Expression* assignment =
        factory()->NewAssignment(Token::ASSIGN, mode_proxy, kreturn, nopos);
    set_mode_return = factory()->NewExpressionStatement(assignment, nopos);
  }

  // Yield(output);
  Statement* yield_output;
  {
    Expression* output_proxy = factory()->NewVariableProxy(var_output);
    Yield* yield = factory()->NewYield(generator, output_proxy, nopos,
                                       Yield::kOnExceptionThrow);
    yield_output = factory()->NewExpressionStatement(yield, nopos);
  }

  // mode = kNext;
  Statement* set_mode_next;
  {
    Expression* mode_proxy = factory()->NewVariableProxy(var_mode);
    Expression* knext =
        factory()->NewSmiLiteral(JSGeneratorObject::kNext, nopos);
    Expression* assignment =
        factory()->NewAssignment(Token::ASSIGN, mode_proxy, knext, nopos);
    set_mode_next = factory()->NewExpressionStatement(assignment, nopos);
  }

  // mode = kThrow;
  Statement* set_mode_throw;
  {
    Expression* mode_proxy = factory()->NewVariableProxy(var_mode);
    Expression* kthrow =
        factory()->NewSmiLiteral(JSGeneratorObject::kThrow, nopos);
    Expression* assignment =
        factory()->NewAssignment(Token::ASSIGN, mode_proxy, kthrow, nopos);
    set_mode_throw = factory()->NewExpressionStatement(assignment, nopos);
  }

  // input = function.sent;
  Statement* get_input;
  {
    Expression* function_sent = FunctionSentExpression(nopos);
    Expression* input_proxy = factory()->NewVariableProxy(var_input);
    Expression* assignment = factory()->NewAssignment(
        Token::ASSIGN, input_proxy, function_sent, nopos);
    get_input = factory()->NewExpressionStatement(assignment, nopos);
  }

  // if (mode === kReturn) {
  //   return {value: output.value, done: true};
  // }
  Statement* maybe_return_value;
  {
    Expression* mode_proxy = factory()->NewVariableProxy(var_mode);
    Expression* kreturn =
        factory()->NewSmiLiteral(JSGeneratorObject::kReturn, nopos);
    Expression* condition = factory()->NewCompareOperation(
        Token::EQ_STRICT, mode_proxy, kreturn, nopos);

    Expression* output_proxy = factory()->NewVariableProxy(var_output);
    Expression* literal =
        factory()->NewStringLiteral(ast_value_factory()->value_string(), nopos);
    Expression* property = factory()->NewProperty(output_proxy, literal, nopos);
    Statement* return_value = factory()->NewReturnStatement(
        BuildIteratorResult(property, true), nopos);

    maybe_return_value = factory()->NewIfStatement(
        condition, return_value, factory()->NewEmptyStatement(nopos), nopos);
  }

  // output.value
  Statement* get_value;
  {
    Expression* output_proxy = factory()->NewVariableProxy(var_output);
    Expression* literal =
        factory()->NewStringLiteral(ast_value_factory()->value_string(), nopos);
    Expression* property = factory()->NewProperty(output_proxy, literal, nopos);
    get_value = factory()->NewExpressionStatement(property, nopos);
  }

  // Now put things together.

  // try { ... } catch(e) { ... }
  Statement* try_catch;
  {
    Block* try_block = factory()->NewBlock(nullptr, 2, false, nopos);
    try_block->statements()->Add(yield_output, zone());
    try_block->statements()->Add(set_mode_next, zone());

    Block* catch_block = factory()->NewBlock(nullptr, 1, false, nopos);
    catch_block->statements()->Add(set_mode_throw, zone());

    Scope* catch_scope = NewScope(CATCH_SCOPE);
    catch_scope->set_is_hidden();
    const AstRawString* name = ast_value_factory()->dot_catch_string();
    Variable* catch_variable = catch_scope->DeclareLocal(
        name, VAR, kCreatedInitialized, NORMAL_VARIABLE);

    try_catch = factory()->NewTryCatchStatementForDesugaring(
        try_block, catch_scope, catch_variable, catch_block, nopos);
  }

  // try { ... } finally { ... }
  Statement* try_finally;
  {
    Block* try_block = factory()->NewBlock(nullptr, 1, false, nopos);
    try_block->statements()->Add(try_catch, zone());

    Block* finally = factory()->NewBlock(nullptr, 2, false, nopos);
    finally->statements()->Add(get_input, zone());
    finally->statements()->Add(factory()->NewContinueStatement(loop, nopos),
                               zone());

    try_finally = factory()->NewTryFinallyStatement(try_block, finally, nopos);
  }

  // switch (mode) { ... }
  SwitchStatement* switch_mode = factory()->NewSwitchStatement(nullptr, nopos);
  {
    auto case_next = new (zone()) ZoneList<Statement*>(3, zone());
    case_next->Add(call_next, zone());
    case_next->Add(validate_next_output, zone());
    case_next->Add(factory()->NewBreakStatement(switch_mode, nopos), zone());

    auto case_return = new (zone()) ZoneList<Statement*>(5, zone());
    BuildIteratorClose(case_return, var_iterator, var_input, var_output);
    case_return->Add(factory()->NewBreakStatement(switch_mode, nopos), zone());

    auto case_throw = new (zone()) ZoneList<Statement*>(5, zone());
    case_throw->Add(get_throw, zone());
    case_throw->Add(check_throw, zone());
    case_throw->Add(call_throw, zone());
    case_throw->Add(validate_throw_output, zone());
    case_throw->Add(factory()->NewBreakStatement(switch_mode, nopos), zone());

    auto cases = new (zone()) ZoneList<CaseClause*>(3, zone());
    Expression* knext =
        factory()->NewSmiLiteral(JSGeneratorObject::kNext, nopos);
    Expression* kreturn =
        factory()->NewSmiLiteral(JSGeneratorObject::kReturn, nopos);
    Expression* kthrow =
        factory()->NewSmiLiteral(JSGeneratorObject::kThrow, nopos);
    cases->Add(factory()->NewCaseClause(knext, case_next, nopos), zone());
    cases->Add(factory()->NewCaseClause(kreturn, case_return, nopos), zone());
    cases->Add(factory()->NewCaseClause(kthrow, case_throw, nopos), zone());

    switch_mode->Initialize(factory()->NewVariableProxy(var_mode), cases);
  }

  // while (true) { ... }
  // Already defined earlier: WhileStatement* loop = ...
  {
    Block* loop_body = factory()->NewBlock(nullptr, 4, false, nopos);
    loop_body->statements()->Add(switch_mode, zone());
    loop_body->statements()->Add(if_done, zone());
    loop_body->statements()->Add(set_mode_return, zone());
    loop_body->statements()->Add(try_finally, zone());

    loop->Initialize(factory()->NewBooleanLiteral(true, nopos), loop_body);
  }

  // do { ... }
  DoExpression* yield_star;
  {
    // The rewriter needs to process the get_value statement only, hence we
    // put the preceding statements into an init block.

    Block* do_block_ = factory()->NewBlock(nullptr, 7, true, nopos);
    do_block_->statements()->Add(initialize_input, zone());
    do_block_->statements()->Add(initialize_mode, zone());
    do_block_->statements()->Add(initialize_output, zone());
    do_block_->statements()->Add(get_iterator, zone());
    do_block_->statements()->Add(validate_iterator, zone());
    do_block_->statements()->Add(loop, zone());
    do_block_->statements()->Add(maybe_return_value, zone());

    Block* do_block = factory()->NewBlock(nullptr, 2, false, nopos);
    do_block->statements()->Add(do_block_, zone());
    do_block->statements()->Add(get_value, zone());

    Variable* dot_result =
        NewTemporary(ast_value_factory()->dot_result_string());
    yield_star = factory()->NewDoExpression(do_block, dot_result, nopos);
    Rewriter::Rewrite(this, GetClosureScope(), yield_star, ast_value_factory());
  }

  return yield_star;
}

Statement* Parser::CheckCallable(Variable* var, Expression* error, int pos) {
  const int nopos = kNoSourcePosition;
  Statement* validate_var;
  {
    Expression* type_of = factory()->NewUnaryOperation(
        Token::TYPEOF, factory()->NewVariableProxy(var), nopos);
    Expression* function_literal = factory()->NewStringLiteral(
        ast_value_factory()->function_string(), nopos);
    Expression* condition = factory()->NewCompareOperation(
        Token::EQ_STRICT, type_of, function_literal, nopos);

    Statement* throw_call = factory()->NewExpressionStatement(error, pos);

    validate_var = factory()->NewIfStatement(
        condition, factory()->NewEmptyStatement(nopos), throw_call, nopos);
  }
  return validate_var;
}

void Parser::BuildIteratorClose(ZoneList<Statement*>* statements,
                                Variable* iterator, Variable* input,
                                Variable* var_output) {
  //
  // This function adds four statements to [statements], corresponding to the
  // following code:
  //
  //   let iteratorReturn = iterator.return;
  //   if (IS_NULL_OR_UNDEFINED(iteratorReturn) {
  //     return {value: input, done: true};
  //   }
  //   output = %_Call(iteratorReturn, iterator, input);
  //   if (!IS_RECEIVER(output)) %ThrowIterResultNotAnObject(output);
  //

  const int nopos = kNoSourcePosition;

  // let iteratorReturn = iterator.return;
  Variable* var_return = var_output;  // Reusing the output variable.
  Statement* get_return;
  {
    Expression* iterator_proxy = factory()->NewVariableProxy(iterator);
    Expression* literal = factory()->NewStringLiteral(
        ast_value_factory()->return_string(), nopos);
    Expression* property =
        factory()->NewProperty(iterator_proxy, literal, nopos);
    Expression* return_proxy = factory()->NewVariableProxy(var_return);
    Expression* assignment =
        factory()->NewAssignment(Token::ASSIGN, return_proxy, property, nopos);
    get_return = factory()->NewExpressionStatement(assignment, nopos);
  }

  // if (IS_NULL_OR_UNDEFINED(iteratorReturn) {
  //   return {value: input, done: true};
  // }
  Statement* check_return;
  {
    Expression* condition = factory()->NewCompareOperation(
        Token::EQ, factory()->NewVariableProxy(var_return),
        factory()->NewNullLiteral(nopos), nopos);

    Expression* value = factory()->NewVariableProxy(input);

    Statement* return_input =
        factory()->NewReturnStatement(BuildIteratorResult(value, true), nopos);

    check_return = factory()->NewIfStatement(
        condition, return_input, factory()->NewEmptyStatement(nopos), nopos);
  }

  // output = %_Call(iteratorReturn, iterator, input);
  Statement* call_return;
  {
    auto args = new (zone()) ZoneList<Expression*>(3, zone());
    args->Add(factory()->NewVariableProxy(var_return), zone());
    args->Add(factory()->NewVariableProxy(iterator), zone());
    args->Add(factory()->NewVariableProxy(input), zone());

    Expression* call =
        factory()->NewCallRuntime(Runtime::kInlineCall, args, nopos);
    Expression* output_proxy = factory()->NewVariableProxy(var_output);
    Expression* assignment =
        factory()->NewAssignment(Token::ASSIGN, output_proxy, call, nopos);
    call_return = factory()->NewExpressionStatement(assignment, nopos);
  }

  // if (!IS_RECEIVER(output)) %ThrowIteratorResultNotAnObject(output);
  Statement* validate_output;
  {
    Expression* is_receiver_call;
    {
      auto args = new (zone()) ZoneList<Expression*>(1, zone());
      args->Add(factory()->NewVariableProxy(var_output), zone());
      is_receiver_call =
          factory()->NewCallRuntime(Runtime::kInlineIsJSReceiver, args, nopos);
    }

    Statement* throw_call;
    {
      auto args = new (zone()) ZoneList<Expression*>(1, zone());
      args->Add(factory()->NewVariableProxy(var_output), zone());
      Expression* call = factory()->NewCallRuntime(
          Runtime::kThrowIteratorResultNotAnObject, args, nopos);
      throw_call = factory()->NewExpressionStatement(call, nopos);
    }

    validate_output = factory()->NewIfStatement(
        is_receiver_call, factory()->NewEmptyStatement(nopos), throw_call,
        nopos);
  }

  statements->Add(get_return, zone());
  statements->Add(check_return, zone());
  statements->Add(call_return, zone());
  statements->Add(validate_output, zone());
}

void Parser::FinalizeIteratorUse(Variable* completion, Expression* condition,
                                 Variable* iter, Block* iterator_use,
                                 Block* target) {
  //
  // This function adds two statements to [target], corresponding to the
  // following code:
  //
  //   completion = kNormalCompletion;
  //   try {
  //     try {
  //       iterator_use
  //     } catch(e) {
  //       if (completion === kAbruptCompletion) completion = kThrowCompletion;
  //       %ReThrow(e);
  //     }
  //   } finally {
  //     if (condition) {
  //       #BuildIteratorCloseForCompletion(iter, completion)
  //     }
  //   }
  //

  const int nopos = kNoSourcePosition;

  // completion = kNormalCompletion;
  Statement* initialize_completion;
  {
    Expression* proxy = factory()->NewVariableProxy(completion);
    Expression* assignment = factory()->NewAssignment(
        Token::ASSIGN, proxy,
        factory()->NewSmiLiteral(Parser::kNormalCompletion, nopos), nopos);
    initialize_completion =
        factory()->NewExpressionStatement(assignment, nopos);
  }

  // if (completion === kAbruptCompletion) completion = kThrowCompletion;
  Statement* set_completion_throw;
  {
    Expression* condition = factory()->NewCompareOperation(
        Token::EQ_STRICT, factory()->NewVariableProxy(completion),
        factory()->NewSmiLiteral(Parser::kAbruptCompletion, nopos), nopos);

    Expression* proxy = factory()->NewVariableProxy(completion);
    Expression* assignment = factory()->NewAssignment(
        Token::ASSIGN, proxy,
        factory()->NewSmiLiteral(Parser::kThrowCompletion, nopos), nopos);
    Statement* statement = factory()->NewExpressionStatement(assignment, nopos);
    set_completion_throw = factory()->NewIfStatement(
        condition, statement, factory()->NewEmptyStatement(nopos), nopos);
  }

  // if (condition) {
  //   #BuildIteratorCloseForCompletion(iter, completion)
  // }
  Block* maybe_close;
  {
    Block* block = factory()->NewBlock(nullptr, 2, true, nopos);
    Expression* proxy = factory()->NewVariableProxy(completion);
    BuildIteratorCloseForCompletion(block->statements(), iter, proxy);
    DCHECK(block->statements()->length() == 2);

    maybe_close = factory()->NewBlock(nullptr, 1, true, nopos);
    maybe_close->statements()->Add(
        factory()->NewIfStatement(condition, block,
                                  factory()->NewEmptyStatement(nopos), nopos),
        zone());
  }

  // try { #try_block }
  // catch(e) {
  //   #set_completion_throw;
  //   %ReThrow(e);
  // }
  Statement* try_catch;
  {
    Scope* catch_scope = NewScopeWithParent(scope(), CATCH_SCOPE);
    Variable* catch_variable =
        catch_scope->DeclareLocal(ast_value_factory()->dot_catch_string(), VAR,
                                  kCreatedInitialized, NORMAL_VARIABLE);
    catch_scope->set_is_hidden();

    Statement* rethrow;
    // We use %ReThrow rather than the ordinary throw because we want to
    // preserve the original exception message.  This is also why we create a
    // TryCatchStatementForReThrow below (which does not clear the pending
    // message), rather than a TryCatchStatement.
    {
      auto args = new (zone()) ZoneList<Expression*>(1, zone());
      args->Add(factory()->NewVariableProxy(catch_variable), zone());
      rethrow = factory()->NewExpressionStatement(
          factory()->NewCallRuntime(Runtime::kReThrow, args, nopos), nopos);
    }

    Block* catch_block = factory()->NewBlock(nullptr, 2, false, nopos);
    catch_block->statements()->Add(set_completion_throw, zone());
    catch_block->statements()->Add(rethrow, zone());

    try_catch = factory()->NewTryCatchStatementForReThrow(
        iterator_use, catch_scope, catch_variable, catch_block, nopos);
  }

  // try { #try_catch } finally { #maybe_close }
  Statement* try_finally;
  {
    Block* try_block = factory()->NewBlock(nullptr, 1, false, nopos);
    try_block->statements()->Add(try_catch, zone());

    try_finally =
        factory()->NewTryFinallyStatement(try_block, maybe_close, nopos);
  }

  target->statements()->Add(initialize_completion, zone());
  target->statements()->Add(try_finally, zone());
}

void Parser::BuildIteratorCloseForCompletion(ZoneList<Statement*>* statements,
                                             Variable* iterator,
                                             Expression* completion) {
  //
  // This function adds two statements to [statements], corresponding to the
  // following code:
  //
  //   let iteratorReturn = iterator.return;
  //   if (!IS_NULL_OR_UNDEFINED(iteratorReturn)) {
  //     if (completion === kThrowCompletion) {
  //       if (!IS_CALLABLE(iteratorReturn)) {
  //         throw MakeTypeError(kReturnMethodNotCallable);
  //       }
  //       try { %_Call(iteratorReturn, iterator) } catch (_) { }
  //     } else {
  //       let output = %_Call(iteratorReturn, iterator);
  //       if (!IS_RECEIVER(output)) {
  //         %ThrowIterResultNotAnObject(output);
  //       }
  //     }
  //   }
  //

  const int nopos = kNoSourcePosition;
  // let iteratorReturn = iterator.return;
  Variable* var_return = NewTemporary(ast_value_factory()->empty_string());
  Statement* get_return;
  {
    Expression* iterator_proxy = factory()->NewVariableProxy(iterator);
    Expression* literal = factory()->NewStringLiteral(
        ast_value_factory()->return_string(), nopos);
    Expression* property =
        factory()->NewProperty(iterator_proxy, literal, nopos);
    Expression* return_proxy = factory()->NewVariableProxy(var_return);
    Expression* assignment =
        factory()->NewAssignment(Token::ASSIGN, return_proxy, property, nopos);
    get_return = factory()->NewExpressionStatement(assignment, nopos);
  }

  // if (!IS_CALLABLE(iteratorReturn)) {
  //   throw MakeTypeError(kReturnMethodNotCallable);
  // }
  Statement* check_return_callable;
  {
    Expression* throw_expr =
        NewThrowTypeError(MessageTemplate::kReturnMethodNotCallable,
                          ast_value_factory()->empty_string(), nopos);
    check_return_callable = CheckCallable(var_return, throw_expr, nopos);
  }

  // try { %_Call(iteratorReturn, iterator) } catch (_) { }
  Statement* try_call_return;
  {
    auto args = new (zone()) ZoneList<Expression*>(2, zone());
    args->Add(factory()->NewVariableProxy(var_return), zone());
    args->Add(factory()->NewVariableProxy(iterator), zone());

    Expression* call =
        factory()->NewCallRuntime(Runtime::kInlineCall, args, nopos);

    Block* try_block = factory()->NewBlock(nullptr, 1, false, nopos);
    try_block->statements()->Add(factory()->NewExpressionStatement(call, nopos),
                                 zone());

    Block* catch_block = factory()->NewBlock(nullptr, 0, false, nopos);

    Scope* catch_scope = NewScope(CATCH_SCOPE);
    Variable* catch_variable =
        catch_scope->DeclareLocal(ast_value_factory()->dot_catch_string(), VAR,
                                  kCreatedInitialized, NORMAL_VARIABLE);
    catch_scope->set_is_hidden();

    try_call_return = factory()->NewTryCatchStatement(
        try_block, catch_scope, catch_variable, catch_block, nopos);
  }

  // let output = %_Call(iteratorReturn, iterator);
  // if (!IS_RECEIVER(output)) {
  //   %ThrowIteratorResultNotAnObject(output);
  // }
  Block* validate_return;
  {
    Variable* var_output = NewTemporary(ast_value_factory()->empty_string());
    Statement* call_return;
    {
      auto args = new (zone()) ZoneList<Expression*>(2, zone());
      args->Add(factory()->NewVariableProxy(var_return), zone());
      args->Add(factory()->NewVariableProxy(iterator), zone());
      Expression* call =
          factory()->NewCallRuntime(Runtime::kInlineCall, args, nopos);

      Expression* output_proxy = factory()->NewVariableProxy(var_output);
      Expression* assignment =
          factory()->NewAssignment(Token::ASSIGN, output_proxy, call, nopos);
      call_return = factory()->NewExpressionStatement(assignment, nopos);
    }

    Expression* is_receiver_call;
    {
      auto args = new (zone()) ZoneList<Expression*>(1, zone());
      args->Add(factory()->NewVariableProxy(var_output), zone());
      is_receiver_call =
          factory()->NewCallRuntime(Runtime::kInlineIsJSReceiver, args, nopos);
    }

    Statement* throw_call;
    {
      auto args = new (zone()) ZoneList<Expression*>(1, zone());
      args->Add(factory()->NewVariableProxy(var_output), zone());
      Expression* call = factory()->NewCallRuntime(
          Runtime::kThrowIteratorResultNotAnObject, args, nopos);
      throw_call = factory()->NewExpressionStatement(call, nopos);
    }

    Statement* check_return = factory()->NewIfStatement(
        is_receiver_call, factory()->NewEmptyStatement(nopos), throw_call,
        nopos);

    validate_return = factory()->NewBlock(nullptr, 2, false, nopos);
    validate_return->statements()->Add(call_return, zone());
    validate_return->statements()->Add(check_return, zone());
  }

  // if (completion === kThrowCompletion) {
  //   #check_return_callable;
  //   #try_call_return;
  // } else {
  //   #validate_return;
  // }
  Statement* call_return_carefully;
  {
    Expression* condition = factory()->NewCompareOperation(
        Token::EQ_STRICT, completion,
        factory()->NewSmiLiteral(Parser::kThrowCompletion, nopos), nopos);

    Block* then_block = factory()->NewBlock(nullptr, 2, false, nopos);
    then_block->statements()->Add(check_return_callable, zone());
    then_block->statements()->Add(try_call_return, zone());

    call_return_carefully = factory()->NewIfStatement(condition, then_block,
                                                      validate_return, nopos);
  }

  // if (!IS_NULL_OR_UNDEFINED(iteratorReturn)) { ... }
  Statement* maybe_call_return;
  {
    Expression* condition = factory()->NewCompareOperation(
        Token::EQ, factory()->NewVariableProxy(var_return),
        factory()->NewNullLiteral(nopos), nopos);

    maybe_call_return = factory()->NewIfStatement(
        condition, factory()->NewEmptyStatement(nopos), call_return_carefully,
        nopos);
  }

  statements->Add(get_return, zone());
  statements->Add(maybe_call_return, zone());
}

Statement* Parser::FinalizeForOfStatement(ForOfStatement* loop,
                                          Variable* var_completion, int pos) {
  //
  // This function replaces the loop with the following wrapping:
  //
  //   completion = kNormalCompletion;
  //   try {
  //     try {
  //       #loop;
  //     } catch(e) {
  //       if (completion === kAbruptCompletion) completion = kThrowCompletion;
  //       %ReThrow(e);
  //     }
  //   } finally {
  //     if (!(completion === kNormalCompletion || IS_UNDEFINED(#iterator))) {
  //       #BuildIteratorCloseForCompletion(#iterator, completion)
  //     }
  //   }
  //
  // Note that the loop's body and its assign_each already contain appropriate
  // assignments to completion (see InitializeForOfStatement).
  //

  const int nopos = kNoSourcePosition;

  // !(completion === kNormalCompletion || IS_UNDEFINED(#iterator))
  Expression* closing_condition;
  {
    Expression* lhs = factory()->NewCompareOperation(
        Token::EQ_STRICT, factory()->NewVariableProxy(var_completion),
        factory()->NewSmiLiteral(Parser::kNormalCompletion, nopos), nopos);
    Expression* rhs = factory()->NewCompareOperation(
        Token::EQ_STRICT, factory()->NewVariableProxy(loop->iterator()),
        factory()->NewUndefinedLiteral(nopos), nopos);
    closing_condition = factory()->NewUnaryOperation(
        Token::NOT, factory()->NewBinaryOperation(Token::OR, lhs, rhs, nopos),
        nopos);
  }

  Block* final_loop = factory()->NewBlock(nullptr, 2, false, nopos);
  {
    Block* try_block = factory()->NewBlock(nullptr, 1, false, nopos);
    try_block->statements()->Add(loop, zone());

    FinalizeIteratorUse(var_completion, closing_condition, loop->iterator(),
                        try_block, final_loop);
  }

  return final_loop;
}

#undef CHECK_OK
#undef CHECK_OK_VOID
#undef CHECK_FAILED

}  // namespace internal
}  // namespace v8<|MERGE_RESOLUTION|>--- conflicted
+++ resolved
@@ -1412,17 +1412,13 @@
 
   Statement* result = nullptr;
   ZoneList<const AstRawString*> names(1, zone());
-<<<<<<< HEAD
+  Scanner::Location loc = scanner()->peek_location();
   if (ambient && (peek() == Token::DEFAULT || peek() == Token::MUL ||
                   peek() == Token::LBRACE)) {
     *ok = false;
-    ReportMessageAt(scanner()->peek_location(),
-                    MessageTemplate::kBadAmbientDeclaration);
+    ReportMessageAt(loc, MessageTemplate::kBadAmbientDeclaration);
     return nullptr;
   }
-=======
-  Scanner::Location loc = scanner()->peek_location();
->>>>>>> c1753f5c
   switch (peek()) {
     case Token::DEFAULT:
       return ParseExportDefault(ok);
