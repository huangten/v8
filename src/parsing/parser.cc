--- conflicted
+++ resolved
@@ -552,11 +552,8 @@
   set_allow_harmony_restrictive_generators(FLAG_harmony_restrictive_generators);
   set_allow_harmony_trailing_commas(FLAG_harmony_trailing_commas);
   set_allow_harmony_class_fields(FLAG_harmony_class_fields);
-<<<<<<< HEAD
+  set_allow_harmony_object_spread(FLAG_harmony_object_spread);
   set_allow_harmony_types(FLAG_harmony_types);
-=======
-  set_allow_harmony_object_spread(FLAG_harmony_object_spread);
->>>>>>> b5409ea2
   for (int feature = 0; feature < v8::Isolate::kUseCounterFeatureCount;
        ++feature) {
     use_counts_[feature] = 0;
@@ -1436,23 +1433,11 @@
       break;
 
     case Token::ASYNC:
-<<<<<<< HEAD
-      if (allow_harmony_async_await()) {
-        // TODO(neis): Why don't we have the same check here as in
-        // ParseStatementListItem?
-        Consume(Token::ASYNC);
-        result =
-            ParseAsyncFunctionDeclaration(&names, false, ambient, CHECK_OK);
-        break;
-      }
-    /* falls through */
-=======
       // TODO(neis): Why don't we have the same check here as in
       // ParseStatementListItem?
       Consume(Token::ASYNC);
-      result = ParseAsyncFunctionDeclaration(&names, false, CHECK_OK);
+      result = ParseAsyncFunctionDeclaration(&names, false, ambient, CHECK_OK);
       break;
->>>>>>> b5409ea2
 
     default:
       *ok = false;
@@ -2849,11 +2834,8 @@
     SET_ALLOW(harmony_function_sent);
     SET_ALLOW(harmony_trailing_commas);
     SET_ALLOW(harmony_class_fields);
-<<<<<<< HEAD
+    SET_ALLOW(harmony_object_spread);
     SET_ALLOW(harmony_types);
-=======
-    SET_ALLOW(harmony_object_spread);
->>>>>>> b5409ea2
 #undef SET_ALLOW
   }
   // Aborting inner function preparsing would leave scopes in an inconsistent
