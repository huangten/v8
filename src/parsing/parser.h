--- conflicted
+++ resolved
@@ -604,11 +604,8 @@
       const AstRawString* name, Scanner::Location function_name_location,
       FunctionNameValidity function_name_validity, FunctionKind kind,
       int function_token_position, FunctionLiteral::FunctionType type,
-<<<<<<< HEAD
-      LanguageMode language_mode, typesystem::TypeFlags type_flags, bool* ok);
-=======
-      LanguageMode language_mode, bool is_typed, bool* ok);
->>>>>>> 5a6eaebc
+      LanguageMode language_mode, bool is_typed,
+      typesystem::TypeFlags type_flags, bool* ok);
   V8_INLINE void SkipLazyFunctionBody(
       int* materialized_literal_count, int* expected_property_count, bool* ok,
       Scanner::BookmarkScope* bookmark = nullptr);
@@ -1005,12 +1002,8 @@
       const AstRawString* name, Scanner::Location function_name_location,
       FunctionNameValidity function_name_validity, FunctionKind kind,
       int function_token_position, FunctionLiteral::FunctionType type,
-<<<<<<< HEAD
-      LanguageMode language_mode, typesystem::TypeFlags type_flags, bool* ok);
-=======
-      LanguageMode language_mode, bool is_typed, bool* ok);
->>>>>>> 5a6eaebc
-
+      LanguageMode language_mode, bool is_typed,
+      typesystem::TypeFlags type_flags, bool* ok);
 
   ClassLiteral* ParseClassLiteral(const AstRawString* name,
                                   Scanner::Location class_name_location,
