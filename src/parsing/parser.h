// Copyright 2012 the V8 project authors. All rights reserved.
// Use of this source code is governed by a BSD-style license that can be
// found in the LICENSE file.

#ifndef V8_PARSING_PARSER_H_
#define V8_PARSING_PARSER_H_

#include "src/allocation.h"
#include "src/ast/ast.h"
#include "src/ast/scopes.h"
#include "src/compiler.h"  // TODO(titzer): remove this include dependency
#include "src/parsing/parser-base.h"
#include "src/parsing/preparse-data.h"
#include "src/parsing/preparse-data-format.h"
#include "src/parsing/preparser.h"
#include "src/pending-compilation-error-handler.h"

namespace v8 {

class ScriptCompiler;

namespace internal {

class Target;

// A container for the inputs, configuration options, and outputs of parsing.
class ParseInfo {
 public:
  explicit ParseInfo(Zone* zone);
  ParseInfo(Zone* zone, Handle<JSFunction> function);
  ParseInfo(Zone* zone, Handle<Script> script);
  // TODO(all) Only used via Debug::FindSharedFunctionInfoInScript, remove?
  ParseInfo(Zone* zone, Handle<SharedFunctionInfo> shared);

  ~ParseInfo() {
    if (ast_value_factory_owned()) {
      delete ast_value_factory_;
      set_ast_value_factory_owned(false);
    }
    ast_value_factory_ = nullptr;
  }

  Zone* zone() { return zone_; }

// Convenience accessor methods for flags.
#define FLAG_ACCESSOR(flag, getter, setter)     \
  bool getter() const { return GetFlag(flag); } \
  void setter() { SetFlag(flag); }              \
  void setter(bool val) { SetFlag(flag, val); }

  FLAG_ACCESSOR(kToplevel, is_toplevel, set_toplevel)
  FLAG_ACCESSOR(kLazy, is_lazy, set_lazy)
  FLAG_ACCESSOR(kEval, is_eval, set_eval)
  FLAG_ACCESSOR(kGlobal, is_global, set_global)
  FLAG_ACCESSOR(kStrictMode, is_strict_mode, set_strict_mode)
  FLAG_ACCESSOR(kNative, is_native, set_native)
  FLAG_ACCESSOR(kModule, is_module, set_module)
  FLAG_ACCESSOR(kAllowLazyParsing, allow_lazy_parsing, set_allow_lazy_parsing)
  FLAG_ACCESSOR(kAstValueFactoryOwned, ast_value_factory_owned,
                set_ast_value_factory_owned)
  FLAG_ACCESSOR(kTyped, is_typed, set_typed)

#undef FLAG_ACCESSOR

  void set_parse_restriction(ParseRestriction restriction) {
    SetFlag(kParseRestriction, restriction != NO_PARSE_RESTRICTION);
  }

  ParseRestriction parse_restriction() const {
    return GetFlag(kParseRestriction) ? ONLY_SINGLE_FUNCTION_LITERAL
                                      : NO_PARSE_RESTRICTION;
  }

  ScriptCompiler::ExternalSourceStream* source_stream() {
    return source_stream_;
  }
  void set_source_stream(ScriptCompiler::ExternalSourceStream* source_stream) {
    source_stream_ = source_stream;
  }

  ScriptCompiler::StreamedSource::Encoding source_stream_encoding() {
    return source_stream_encoding_;
  }
  void set_source_stream_encoding(
      ScriptCompiler::StreamedSource::Encoding source_stream_encoding) {
    source_stream_encoding_ = source_stream_encoding;
  }

  v8::Extension* extension() { return extension_; }
  void set_extension(v8::Extension* extension) { extension_ = extension; }

  ScriptData** cached_data() { return cached_data_; }
  void set_cached_data(ScriptData** cached_data) { cached_data_ = cached_data; }

  ScriptCompiler::CompileOptions compile_options() { return compile_options_; }
  void set_compile_options(ScriptCompiler::CompileOptions compile_options) {
    compile_options_ = compile_options;
  }

  Scope* script_scope() { return script_scope_; }
  void set_script_scope(Scope* script_scope) { script_scope_ = script_scope; }

  AstValueFactory* ast_value_factory() { return ast_value_factory_; }
  void set_ast_value_factory(AstValueFactory* ast_value_factory) {
    ast_value_factory_ = ast_value_factory;
  }

  FunctionLiteral* literal() { return literal_; }
  void set_literal(FunctionLiteral* literal) { literal_ = literal; }

  Scope* scope() { return scope_; }
  void set_scope(Scope* scope) { scope_ = scope; }

  UnicodeCache* unicode_cache() { return unicode_cache_; }
  void set_unicode_cache(UnicodeCache* unicode_cache) {
    unicode_cache_ = unicode_cache;
  }

  uintptr_t stack_limit() { return stack_limit_; }
  void set_stack_limit(uintptr_t stack_limit) { stack_limit_ = stack_limit; }

  uint32_t hash_seed() { return hash_seed_; }
  void set_hash_seed(uint32_t hash_seed) { hash_seed_ = hash_seed; }

  //--------------------------------------------------------------------------
  // TODO(titzer): these should not be part of ParseInfo.
  //--------------------------------------------------------------------------
  Isolate* isolate() { return isolate_; }
  Handle<JSFunction> closure() { return closure_; }
  Handle<SharedFunctionInfo> shared_info() { return shared_; }
  Handle<Script> script() { return script_; }
  Handle<Context> context() { return context_; }
  void clear_script() { script_ = Handle<Script>::null(); }
  void set_isolate(Isolate* isolate) { isolate_ = isolate; }
  void set_context(Handle<Context> context) { context_ = context; }
  void set_script(Handle<Script> script) { script_ = script; }
  //--------------------------------------------------------------------------

  LanguageMode language_mode() {
    return construct_language_mode(is_strict_mode());
  }
  void set_language_mode(LanguageMode language_mode) {
    STATIC_ASSERT(LANGUAGE_END == 3);
    set_strict_mode(is_strict(language_mode));
  }

  void ReopenHandlesInNewHandleScope() {
    closure_ = Handle<JSFunction>(*closure_);
    shared_ = Handle<SharedFunctionInfo>(*shared_);
    script_ = Handle<Script>(*script_);
    context_ = Handle<Context>(*context_);
  }

#ifdef DEBUG
  bool script_is_native() { return script_->type() == Script::TYPE_NATIVE; }
#endif  // DEBUG

 private:
  // Various configuration flags for parsing.
  enum Flag {
    // ---------- Input flags ---------------------------
    kToplevel = 1 << 0,
    kLazy = 1 << 1,
    kEval = 1 << 2,
    kGlobal = 1 << 3,
    kStrictMode = 1 << 4,
    kNative = 1 << 5,
    kParseRestriction = 1 << 6,
    kModule = 1 << 7,
    kAllowLazyParsing = 1 << 8,
    kTyped = 1 << 9,
    // ---------- Output flags --------------------------
    kAstValueFactoryOwned = 1 << 10
  };

  //------------- Inputs to parsing and scope analysis -----------------------
  Zone* zone_;
  unsigned flags_;
  ScriptCompiler::ExternalSourceStream* source_stream_;
  ScriptCompiler::StreamedSource::Encoding source_stream_encoding_;
  v8::Extension* extension_;
  ScriptCompiler::CompileOptions compile_options_;
  Scope* script_scope_;
  UnicodeCache* unicode_cache_;
  uintptr_t stack_limit_;
  uint32_t hash_seed_;

  // TODO(titzer): Move handles and isolate out of ParseInfo.
  Isolate* isolate_;
  Handle<JSFunction> closure_;
  Handle<SharedFunctionInfo> shared_;
  Handle<Script> script_;
  Handle<Context> context_;

  //----------- Inputs+Outputs of parsing and scope analysis -----------------
  ScriptData** cached_data_;  // used if available, populated if requested.
  AstValueFactory* ast_value_factory_;  // used if available, otherwise new.

  //----------- Outputs of parsing and scope analysis ------------------------
  FunctionLiteral* literal_;  // produced by full parser.
  Scope* scope_;              // produced by scope analysis.

  void SetFlag(Flag f) { flags_ |= f; }
  void SetFlag(Flag f, bool v) { flags_ = v ? flags_ | f : flags_ & ~f; }
  bool GetFlag(Flag f) const { return (flags_ & f) != 0; }

  void set_shared_info(Handle<SharedFunctionInfo> shared) { shared_ = shared; }
  void set_closure(Handle<JSFunction> closure) { closure_ = closure; }
};

class FunctionEntry BASE_EMBEDDED {
 public:
  enum {
    kStartPositionIndex,
    kEndPositionIndex,
    kLiteralCountIndex,
    kPropertyCountIndex,
    kLanguageModeIndex,
    kUsesSuperPropertyIndex,
    kCallsEvalIndex,
    kSize
  };

  explicit FunctionEntry(Vector<unsigned> backing)
    : backing_(backing) { }

  FunctionEntry() : backing_() { }

  int start_pos() { return backing_[kStartPositionIndex]; }
  int end_pos() { return backing_[kEndPositionIndex]; }
  int literal_count() { return backing_[kLiteralCountIndex]; }
  int property_count() { return backing_[kPropertyCountIndex]; }
  LanguageMode language_mode() {
    DCHECK(is_valid_language_mode(backing_[kLanguageModeIndex]));
    return static_cast<LanguageMode>(backing_[kLanguageModeIndex]);
  }
  bool uses_super_property() { return backing_[kUsesSuperPropertyIndex]; }
  bool calls_eval() { return backing_[kCallsEvalIndex]; }

  bool is_valid() { return !backing_.is_empty(); }

 private:
  Vector<unsigned> backing_;
};


// Wrapper around ScriptData to provide parser-specific functionality.
class ParseData {
 public:
  static ParseData* FromCachedData(ScriptData* cached_data) {
    ParseData* pd = new ParseData(cached_data);
    if (pd->IsSane()) return pd;
    cached_data->Reject();
    delete pd;
    return NULL;
  }

  void Initialize();
  FunctionEntry GetFunctionEntry(int start);
  int FunctionCount();

  bool HasError();

  unsigned* Data() {  // Writable data as unsigned int array.
    return reinterpret_cast<unsigned*>(const_cast<byte*>(script_data_->data()));
  }

  void Reject() { script_data_->Reject(); }

  bool rejected() const { return script_data_->rejected(); }

 private:
  explicit ParseData(ScriptData* script_data) : script_data_(script_data) {}

  bool IsSane();
  unsigned Magic();
  unsigned Version();
  int FunctionsSize();
  int Length() const {
    // Script data length is already checked to be a multiple of unsigned size.
    return script_data_->length() / sizeof(unsigned);
  }

  ScriptData* script_data_;
  int function_index_;

  DISALLOW_COPY_AND_ASSIGN(ParseData);
};

// ----------------------------------------------------------------------------
// JAVASCRIPT PARSING

class Parser;
class SingletonLogger;


struct ParserFormalParameters : FormalParametersBase {
  struct Parameter {
    Parameter(const AstRawString* name, Expression* pattern,
              Expression* initializer, int initializer_end_position,
              bool is_rest)
        : name(name),
          pattern(pattern),
          initializer(initializer),
          initializer_end_position(initializer_end_position),
          is_rest(is_rest) {}
    const AstRawString* name;
    Expression* pattern;
    Expression* initializer;
    int initializer_end_position;
    bool is_rest;
    bool is_simple() const {
      return pattern->IsVariableProxy() && initializer == nullptr && !is_rest;
    }
  };

  explicit ParserFormalParameters(Scope* scope)
      : FormalParametersBase(scope), params(4, scope->zone()) {}
  ZoneList<Parameter> params;

  int Arity() const { return params.length(); }
  const Parameter& at(int i) const { return params[i]; }
};


class ParserTraits {
 public:
  struct Type {
    // TODO(marja): To be removed. The Traits object should contain all the data
    // it needs.
    typedef v8::internal::Parser* Parser;

    typedef Variable GeneratorVariable;

    typedef v8::internal::AstProperties AstProperties;

    typedef v8::internal::ExpressionClassifier<ParserTraits>
        ExpressionClassifier;

    // Return types for traversing functions.
    typedef const AstRawString* Identifier;
    typedef ZoneList<const AstRawString*>* IdentifierList;
    typedef v8::internal::Expression* Expression;
    typedef Yield* YieldExpression;
    typedef v8::internal::FunctionLiteral* FunctionLiteral;
    typedef v8::internal::ClassLiteral* ClassLiteral;
    typedef v8::internal::Literal* Literal;
    typedef ObjectLiteral::Property* ObjectLiteralProperty;
    typedef ZoneList<v8::internal::Expression*>* ExpressionList;
    typedef ZoneList<ObjectLiteral::Property*>* PropertyList;
    typedef ParserFormalParameters::Parameter FormalParameter;
    typedef ParserFormalParameters FormalParameters;
    typedef v8::internal::Statement* Statement;
    typedef ZoneList<v8::internal::Statement*>* StatementList;

    struct TypeSystem {
      typedef v8::internal::typesystem::Type* Type;
      typedef ZoneList<v8::internal::typesystem::Type*>* TypeList;
      typedef v8::internal::typesystem::TypeParameter* TypeParameter;
      typedef ZoneList<v8::internal::typesystem::TypeParameter*>*
          TypeParameters;
      typedef v8::internal::typesystem::FormalParameter* FormalParameter;
      typedef ZoneList<v8::internal::typesystem::FormalParameter*>*
          FormalParameters;
      typedef v8::internal::typesystem::TypeMember* TypeMember;
      typedef ZoneList<v8::internal::typesystem::TypeMember*>* TypeMembers;
    };

    // For constructing objects returned by the traversing functions.
    typedef AstNodeFactory Factory;
  };

  explicit ParserTraits(Parser* parser) : parser_(parser) {}

  // Helper functions for recursive descent.
  bool IsEval(const AstRawString* identifier) const;
  bool IsArguments(const AstRawString* identifier) const;
  bool IsEvalOrArguments(const AstRawString* identifier) const;
  bool IsUndefined(const AstRawString* identifier) const;
  V8_INLINE bool IsFutureStrictReserved(const AstRawString* identifier) const;

  // Returns true if the expression is of type "this.foo".
  static bool IsThisProperty(Expression* expression);

  static bool IsIdentifier(Expression* expression);

  bool IsPrototype(const AstRawString* identifier) const;

  bool IsConstructor(const AstRawString* identifier) const;

  static const AstRawString* AsIdentifier(Expression* expression) {
    DCHECK(IsIdentifier(expression));
    return expression->AsVariableProxy()->raw_name();
  }

  static bool IsBoilerplateProperty(ObjectLiteral::Property* property) {
    return ObjectLiteral::IsBoilerplateProperty(property);
  }

  static bool IsArrayIndex(const AstRawString* string, uint32_t* index) {
    return string->AsArrayIndex(index);
  }

  static Expression* GetPropertyValue(ObjectLiteral::Property* property) {
    return property->value();
  }

  // Functions for encapsulating the differences between parsing and preparsing;
  // operations interleaved with the recursive descent.
  static void PushLiteralName(FuncNameInferrer* fni, const AstRawString* id) {
    fni->PushLiteralName(id);
  }

  void PushPropertyName(FuncNameInferrer* fni, Expression* expression);

  static void InferFunctionName(FuncNameInferrer* fni,
                                FunctionLiteral* func_to_infer) {
    fni->AddFunction(func_to_infer);
  }

  // If we assign a function literal to a property we pretenure the
  // literal so it can be added as a constant function property.
  static void CheckAssigningFunctionLiteralToProperty(Expression* left,
                                                      Expression* right);

  // Determine if the expression is a variable proxy and mark it as being used
  // in an assignment or with a increment/decrement operator.
  static Expression* MarkExpressionAsAssigned(Expression* expression);

  // Returns true if we have a binary expression between two numeric
  // literals. In that case, *x will be changed to an expression which is the
  // computed value.
  bool ShortcutNumericLiteralBinaryExpression(Expression** x, Expression* y,
                                              Token::Value op, int pos,
                                              AstNodeFactory* factory);

  // Rewrites the following types of unary expressions:
  // not <literal> -> true / false
  // + <numeric literal> -> <numeric literal>
  // - <numeric literal> -> <numeric literal with value negated>
  // ! <literal> -> true / false
  // The following rewriting rules enable the collection of type feedback
  // without any special stub and the multiplication is removed later in
  // Crankshaft's canonicalization pass.
  // + foo -> foo * 1
  // - foo -> foo * (-1)
  // ~ foo -> foo ^(~0)
  Expression* BuildUnaryExpression(Expression* expression, Token::Value op,
                                   int pos, AstNodeFactory* factory);

  Expression* BuildIteratorResult(Expression* value, bool done);

  // Generate AST node that throws a ReferenceError with the given type.
  Expression* NewThrowReferenceError(MessageTemplate::Template message,
                                     int pos);

  // Generate AST node that throws a SyntaxError with the given
  // type. The first argument may be null (in the handle sense) in
  // which case no arguments are passed to the constructor.
  Expression* NewThrowSyntaxError(MessageTemplate::Template message,
                                  const AstRawString* arg, int pos);

  // Generate AST node that throws a TypeError with the given
  // type. Both arguments must be non-null (in the handle sense).
  Expression* NewThrowTypeError(MessageTemplate::Template message,
                                const AstRawString* arg, int pos);

  // Generic AST generator for throwing errors from compiled code.
  Expression* NewThrowError(Runtime::FunctionId function_id,
                            MessageTemplate::Template message,
                            const AstRawString* arg, int pos);

  void FinalizeIteratorUse(Variable* completion, Expression* condition,
                           Variable* iter, Block* iterator_use, Block* result);

  Statement* FinalizeForOfStatement(ForOfStatement* loop, int pos);

  // Reporting errors.
  void ReportMessageAt(Scanner::Location source_location,
                       MessageTemplate::Template message,
                       const char* arg = NULL,
                       ParseErrorType error_type = kSyntaxError);
  void ReportMessage(MessageTemplate::Template message, const char* arg = NULL,
                     ParseErrorType error_type = kSyntaxError);
  void ReportMessage(MessageTemplate::Template message, const AstRawString* arg,
                     ParseErrorType error_type = kSyntaxError);
  void ReportMessageAt(Scanner::Location source_location,
                       MessageTemplate::Template message,
                       const AstRawString* arg,
                       ParseErrorType error_type = kSyntaxError);

  // "null" return type creators.
  static const AstRawString* EmptyIdentifier() {
    return NULL;
  }
  static Expression* EmptyExpression() {
    return NULL;
  }
  static bool IsEmptyExpression(Expression* e) { return e == nullptr; }
  static Literal* EmptyLiteral() {
    return NULL;
  }
  static ObjectLiteralProperty* EmptyObjectLiteralProperty() { return NULL; }
  static FunctionLiteral* EmptyFunctionLiteral() { return NULL; }

  static typesystem::Type* EmptyType() { return nullptr; }
  static ZoneList<typesystem::Type*>* NullTypeList() { return nullptr; }
  V8_INLINE ZoneList<typesystem::Type*>* EmptyTypeList() const;
  static ZoneList<typesystem::TypeParameter*>* NullTypeParameters() {
    return nullptr;
  }
  static bool IsNullTypeParameters(
      ZoneList<typesystem::TypeParameter*>* typ_pars) {
    return typ_pars == nullptr;
  }
  V8_INLINE ZoneList<typesystem::TypeParameter*>* EmptyTypeParameters() const;
  static ZoneList<typesystem::FormalParameter*>* NullFormalParameters() {
    return nullptr;
  }
  V8_INLINE ZoneList<typesystem::FormalParameter*>* EmptyFormalParameters()
      const;
  static ZoneList<const AstRawString*>* NullIdentifierList() { return nullptr; }
  V8_INLINE ZoneList<const AstRawString*>* EmptyIdentifierList() const;
  static typesystem::Type* HoleTypeElement() { return nullptr; }
  V8_INLINE ZoneList<typesystem::TypeMember*>* EmptyTypeMembers() const;
  static typesystem::TypeMember* EmptyTypeMember() { return nullptr; }

  // Used in error return values.
  static ZoneList<Expression*>* NullExpressionList() {
    return NULL;
  }
  static const AstRawString* EmptyFormalParameter() { return NULL; }

  // Non-NULL empty string.
  V8_INLINE const AstRawString* EmptyIdentifierString();

  // Odd-ball literal creators.
  Literal* GetLiteralTheHole(int position, AstNodeFactory* factory);

  // Producing data during the recursive descent.
  const AstRawString* GetSymbol(Scanner* scanner);
  const AstRawString* GetNextSymbol(Scanner* scanner);
  const AstRawString* GetNumberAsSymbol(Scanner* scanner);

  Expression* ThisExpression(Scope* scope, AstNodeFactory* factory,
                             int pos = RelocInfo::kNoPosition);
  Expression* SuperPropertyReference(Scope* scope, AstNodeFactory* factory,
                                     int pos);
  Expression* SuperCallReference(Scope* scope, AstNodeFactory* factory,
                                 int pos);
  Expression* NewTargetExpression(Scope* scope, AstNodeFactory* factory,
                                  int pos);
  Expression* FunctionSentExpression(Scope* scope, AstNodeFactory* factory,
                                     int pos);
  Literal* ExpressionFromLiteral(Token::Value token, int pos, Scanner* scanner,
                                 AstNodeFactory* factory);
  Expression* ExpressionFromIdentifier(const AstRawString* name,
                                       int start_position, int end_position,
                                       Scope* scope, AstNodeFactory* factory);
  Expression* ExpressionFromString(int pos, Scanner* scanner,
                                   AstNodeFactory* factory);
  Expression* GetIterator(Expression* iterable, AstNodeFactory* factory,
                          int pos);
  ZoneList<v8::internal::Expression*>* NewExpressionList(int size, Zone* zone) {
    return new(zone) ZoneList<v8::internal::Expression*>(size, zone);
  }
  ZoneList<ObjectLiteral::Property*>* NewPropertyList(int size, Zone* zone) {
    return new(zone) ZoneList<ObjectLiteral::Property*>(size, zone);
  }
  ZoneList<v8::internal::Statement*>* NewStatementList(int size, Zone* zone) {
    return new(zone) ZoneList<v8::internal::Statement*>(size, zone);
  }

  V8_INLINE void AddParameterInitializationBlock(
      const ParserFormalParameters& parameters,
      ZoneList<v8::internal::Statement*>* body, bool* ok);

  V8_INLINE Scope* NewScope(Scope* parent_scope, ScopeType scope_type,
                            FunctionKind kind = kNormalFunction);

  V8_INLINE void AddFormalParameter(ParserFormalParameters* parameters,
                                    Expression* pattern,
                                    Expression* initializer,
                                    int initializer_end_position, bool is_rest);
  V8_INLINE void DeclareFormalParameter(
      Scope* scope, const ParserFormalParameters::Parameter& parameter,
      Type::ExpressionClassifier* classifier);
  void ParseArrowFunctionFormalParameters(ParserFormalParameters* parameters,
                                          Expression* params,
                                          const Scanner::Location& params_loc,
                                          bool* ok);
  void ParseArrowFunctionFormalParameterList(
      ParserFormalParameters* parameters, Expression* params,
      const Scanner::Location& params_loc,
      Scanner::Location* duplicate_loc, bool* ok);

  V8_INLINE DoExpression* ParseDoExpression(bool* ok);

  void ReindexLiterals(const ParserFormalParameters& parameters);

  // Temporary glue; these functions will move to ParserBase.
  Expression* ParseV8Intrinsic(bool* ok);
  FunctionLiteral* ParseFunctionLiteral(
      const AstRawString* name, Scanner::Location function_name_location,
      FunctionNameValidity function_name_validity, FunctionKind kind,
      int function_token_position, FunctionLiteral::FunctionType type,
<<<<<<< HEAD
      LanguageMode language_mode, bool is_typed,
      typesystem::TypeFlags type_flags, bool* ok);
=======
      LanguageMode language_mode, typesystem::TypeFlags type_flags, bool* ok);
>>>>>>> 6c72390c
  V8_INLINE void SkipLazyFunctionBody(
      int* materialized_literal_count, int* expected_property_count, bool* ok,
      Scanner::BookmarkScope* bookmark = nullptr);
  V8_INLINE ZoneList<Statement*>* ParseEagerFunctionBody(
      const AstRawString* name, int pos,
      const ParserFormalParameters& parameters, FunctionKind kind,
      FunctionLiteral::FunctionType function_type, bool* ok);

  ClassLiteral* ParseClassLiteral(const AstRawString* name,
                                  Scanner::Location class_name_location,
                                  bool name_is_strict_reserved, int pos,
                                  bool ambient, bool* ok);

  V8_INLINE void CheckConflictingVarDeclarations(v8::internal::Scope* scope,
                                                 bool* ok);

  class TemplateLiteral : public ZoneObject {
   public:
    TemplateLiteral(Zone* zone, int pos)
        : cooked_(8, zone), raw_(8, zone), expressions_(8, zone), pos_(pos) {}

    const ZoneList<Expression*>* cooked() const { return &cooked_; }
    const ZoneList<Expression*>* raw() const { return &raw_; }
    const ZoneList<Expression*>* expressions() const { return &expressions_; }
    int position() const { return pos_; }

    void AddTemplateSpan(Literal* cooked, Literal* raw, int end, Zone* zone) {
      DCHECK_NOT_NULL(cooked);
      DCHECK_NOT_NULL(raw);
      cooked_.Add(cooked, zone);
      raw_.Add(raw, zone);
    }

    void AddExpression(Expression* expression, Zone* zone) {
      DCHECK_NOT_NULL(expression);
      expressions_.Add(expression, zone);
    }

   private:
    ZoneList<Expression*> cooked_;
    ZoneList<Expression*> raw_;
    ZoneList<Expression*> expressions_;
    int pos_;
  };

  typedef TemplateLiteral* TemplateLiteralState;

  V8_INLINE TemplateLiteralState OpenTemplateLiteral(int pos);
  V8_INLINE void AddTemplateSpan(TemplateLiteralState* state, bool tail);
  V8_INLINE void AddTemplateExpression(TemplateLiteralState* state,
                                       Expression* expression);
  V8_INLINE Expression* CloseTemplateLiteral(TemplateLiteralState* state,
                                             int start, Expression* tag);
  V8_INLINE Expression* NoTemplateTag() { return NULL; }
  V8_INLINE static bool IsTaggedTemplate(const Expression* tag) {
    return tag != NULL;
  }

  V8_INLINE ZoneList<v8::internal::Expression*>* PrepareSpreadArguments(
      ZoneList<v8::internal::Expression*>* list);
  V8_INLINE void MaterializeUnspreadArgumentsLiterals(int count) {}
  V8_INLINE Expression* SpreadCall(Expression* function,
                                   ZoneList<v8::internal::Expression*>* args,
                                   int pos);
  V8_INLINE Expression* SpreadCallNew(Expression* function,
                                      ZoneList<v8::internal::Expression*>* args,
                                      int pos);

  // Rewrite all DestructuringAssignments in the current FunctionState.
  V8_INLINE void RewriteDestructuringAssignments();

  V8_INLINE Expression* RewriteExponentiation(Expression* left,
                                              Expression* right, int pos);
  V8_INLINE Expression* RewriteAssignExponentiation(Expression* left,
                                                    Expression* right, int pos);

  V8_INLINE void QueueDestructuringAssignmentForRewriting(
      Expression* assignment);
  V8_INLINE void QueueNonPatternForRewriting(Expression* expr);

  void SetFunctionNameFromPropertyName(ObjectLiteralProperty* property,
                                       const AstRawString* name);

  void SetFunctionNameFromIdentifierRef(Expression* value,
                                        Expression* identifier);

  // Rewrite expressions that are not used as patterns
  V8_INLINE void RewriteNonPattern(Type::ExpressionClassifier* classifier,
                                   bool* ok);

  V8_INLINE Zone* zone() const;

  V8_INLINE ZoneList<Expression*>* GetNonPatternList() const;

  Expression* RewriteYieldStar(
      Expression* generator, Expression* expression, int pos);

  Expression* RewriteInstanceof(Expression* lhs, Expression* rhs, int pos);

 private:
  Parser* parser_;

  void BuildIteratorClose(ZoneList<Statement*>* statements, Variable* iterator,
                          Maybe<Variable*> input, Variable* output);
  void BuildIteratorCloseForCompletion(
      ZoneList<Statement*>* statements, Variable* iterator,
      Variable* body_threw);
  Statement* CheckCallable(Variable* var, Expression* error, int pos);
};


class Parser : public ParserBase<ParserTraits> {
 public:
  explicit Parser(ParseInfo* info);
  ~Parser() {
    delete reusable_preparser_;
    reusable_preparser_ = NULL;
    delete cached_parse_data_;
    cached_parse_data_ = NULL;
  }

  // Parses the source code represented by the compilation info and sets its
  // function literal.  Returns false (and deallocates any allocated AST
  // nodes) if parsing failed.
  static bool ParseStatic(ParseInfo* info);
  bool Parse(ParseInfo* info);
  void ParseOnBackground(ParseInfo* info);

  // Handle errors detected during parsing, move statistics to Isolate,
  // internalize strings (move them to the heap).
  void Internalize(Isolate* isolate, Handle<Script> script, bool error);
  void HandleSourceURLComments(Isolate* isolate, Handle<Script> script);

 private:
  friend class ParserTraits;

  // Runtime encoding of different completion modes.
  enum CompletionKind {
    kNormalCompletion,
    kThrowCompletion,
    kAbruptCompletion
  };

  // Limit the allowed number of local variables in a function. The hard limit
  // is that offsets computed by FullCodeGenerator::StackOperand and similar
  // functions are ints, and they should not overflow. In addition, accessing
  // local variables creates user-controlled constants in the generated code,
  // and we don't want too much user-controlled memory inside the code (this was
  // the reason why this limit was introduced in the first place; see
  // https://codereview.chromium.org/7003030/ ).
  static const int kMaxNumFunctionLocals = 4194303;  // 2^22-1

  // Returns NULL if parsing failed.
  FunctionLiteral* ParseProgram(Isolate* isolate, ParseInfo* info);

  FunctionLiteral* ParseLazy(Isolate* isolate, ParseInfo* info);
  FunctionLiteral* ParseLazy(Isolate* isolate, ParseInfo* info,
                             Utf16CharacterStream* source);

  // Called by ParseProgram after setting up the scanner.
  FunctionLiteral* DoParseProgram(ParseInfo* info);

  void SetCachedData(ParseInfo* info);

  ScriptCompiler::CompileOptions compile_options() const {
    return compile_options_;
  }
  bool consume_cached_parse_data() const {
    return compile_options_ == ScriptCompiler::kConsumeParserCache &&
           cached_parse_data_ != NULL;
  }
  bool produce_cached_parse_data() const {
    return compile_options_ == ScriptCompiler::kProduceParserCache;
  }

  // All ParseXXX functions take as the last argument an *ok parameter
  // which is set to false if parsing failed; it is unchanged otherwise.
  // By making the 'exception handling' explicit, we are forced to check
  // for failure at the call sites.
  void* ParseStatementList(ZoneList<Statement*>* body, int end_token, bool* ok);
  Statement* ParseStatementListItem(bool* ok);
  void* ParseModuleItemList(ZoneList<Statement*>* body, bool* ok);
  Statement* ParseModuleItem(bool* ok);
  const AstRawString* ParseModuleSpecifier(bool* ok);
  Statement* ParseImportDeclaration(bool* ok);
  Statement* ParseExportDeclaration(bool* ok);
  Statement* ParseExportDefault(bool* ok);
  void* ParseExportClause(ZoneList<const AstRawString*>* export_names,
                          ZoneList<Scanner::Location>* export_locations,
                          ZoneList<const AstRawString*>* local_names,
                          Scanner::Location* reserved_loc, bool* ok);
  ZoneList<ImportDeclaration*>* ParseNamedImports(int pos, bool* ok);
  Statement* ParseStatement(ZoneList<const AstRawString*>* labels,
                            AllowLabelledFunctionStatement allow_function,
                            bool* ok);
  Statement* ParseSubStatement(ZoneList<const AstRawString*>* labels,
                               AllowLabelledFunctionStatement allow_function,
                               bool* ok);
  Statement* ParseStatementAsUnlabelled(ZoneList<const AstRawString*>* labels,
                                   bool* ok);
  Statement* ParseFunctionDeclaration(ZoneList<const AstRawString*>* names,
                                      bool ambient, bool* ok);
  Statement* ParseFunctionDeclaration(int pos, bool is_generator,
                                      ZoneList<const AstRawString*>* names,
                                      bool ambient, bool* ok);
  Statement* ParseClassDeclaration(ZoneList<const AstRawString*>* names,
                                   bool ambient, bool* ok);
  Statement* ParseNativeDeclaration(bool* ok);
  Block* ParseBlock(ZoneList<const AstRawString*>* labels, bool* ok);
  Block* ParseBlock(ZoneList<const AstRawString*>* labels,
                    bool finalize_block_scope, bool* ok);
  Block* ParseVariableStatement(VariableDeclarationContext var_context,
                                ZoneList<const AstRawString*>* names,
                                bool ambient, bool* ok);
  DoExpression* ParseDoExpression(bool* ok);
  Expression* ParseYieldStarExpression(bool* ok);

  struct DeclarationDescriptor {
    enum Kind { NORMAL, PARAMETER };
    Parser* parser;
    Scope* scope;
    Scope* hoist_scope;
    VariableMode mode;
    int declaration_pos;
    int initialization_pos;
    Kind declaration_kind;
  };

  struct DeclarationParsingResult {
    struct Declaration {
      Declaration(Expression* pattern, int initializer_position,
                  Expression* initializer)
          : pattern(pattern),
            initializer_position(initializer_position),
            initializer(initializer) {}

      Expression* pattern;
      int initializer_position;
      Expression* initializer;
    };

    DeclarationParsingResult()
        : declarations(4),
          first_initializer_loc(Scanner::Location::invalid()),
          bindings_loc(Scanner::Location::invalid()) {}

    Block* BuildInitializationBlock(ZoneList<const AstRawString*>* names,
                                    bool* ok);

    DeclarationDescriptor descriptor;
    List<Declaration> declarations;
    Scanner::Location first_initializer_loc;
    Scanner::Location bindings_loc;
  };

  class PatternRewriter : private AstVisitor {
   public:
    static void DeclareAndInitializeVariables(
        Block* block, const DeclarationDescriptor* declaration_descriptor,
        const DeclarationParsingResult::Declaration* declaration,
        ZoneList<const AstRawString*>* names, bool* ok);

    static void RewriteDestructuringAssignment(Parser* parser,
                                               RewritableExpression* expr,
                                               Scope* Scope);

    static Expression* RewriteDestructuringAssignment(Parser* parser,
                                                      Assignment* assignment,
                                                      Scope* scope);

    void set_initializer_position(int pos) { initializer_position_ = pos; }

   private:
    PatternRewriter() {}

#define DECLARE_VISIT(type) void Visit##type(v8::internal::type* node) override;
    // Visiting functions for AST nodes make this an AstVisitor.
    AST_NODE_LIST(DECLARE_VISIT)
#undef DECLARE_VISIT
    void Visit(AstNode* node) override;

    enum PatternContext {
      BINDING,
      INITIALIZER,
      ASSIGNMENT,
      ASSIGNMENT_INITIALIZER
    };

    PatternContext context() const { return context_; }
    void set_context(PatternContext context) { context_ = context; }

    void RecurseIntoSubpattern(AstNode* pattern, Expression* value) {
      Expression* old_value = current_value_;
      current_value_ = value;
      recursion_level_++;
      pattern->Accept(this);
      recursion_level_--;
      current_value_ = old_value;
    }

    void VisitObjectLiteral(ObjectLiteral* node, Variable** temp_var);
    void VisitArrayLiteral(ArrayLiteral* node, Variable** temp_var);

    bool IsBindingContext() const { return IsBindingContext(context_); }
    bool IsInitializerContext() const { return context_ != ASSIGNMENT; }
    bool IsAssignmentContext() const { return IsAssignmentContext(context_); }
    bool IsAssignmentContext(PatternContext c) const;
    bool IsBindingContext(PatternContext c) const;
    bool IsSubPattern() const { return recursion_level_ > 1; }
    PatternContext SetAssignmentContextIfNeeded(Expression* node);
    PatternContext SetInitializerContextIfNeeded(Expression* node);

    Variable* CreateTempVar(Expression* value = nullptr);

    AstNodeFactory* factory() const { return parser_->factory(); }
    AstValueFactory* ast_value_factory() const {
      return parser_->ast_value_factory();
    }
    Zone* zone() const { return parser_->zone(); }
    Scope* scope() const { return scope_; }

    Scope* scope_;
    Parser* parser_;
    PatternContext context_;
    Expression* pattern_;
    int initializer_position_;
    Block* block_;
    const DeclarationDescriptor* descriptor_;
    ZoneList<const AstRawString*>* names_;
    Expression* current_value_;
    int recursion_level_;
    bool* ok_;
  };

  Block* ParseVariableDeclarations(VariableDeclarationContext var_context,
                                   DeclarationParsingResult* parsing_result,
                                   ZoneList<const AstRawString*>* names,
                                   bool ambient, bool* ok);
  Statement* ParseExpressionOrLabelledStatement(
      ZoneList<const AstRawString*>* labels,
      AllowLabelledFunctionStatement allow_function, bool* ok);
  IfStatement* ParseIfStatement(ZoneList<const AstRawString*>* labels,
                                bool* ok);
  Statement* ParseContinueStatement(bool* ok);
  Statement* ParseBreakStatement(ZoneList<const AstRawString*>* labels,
                                 bool* ok);
  Statement* ParseReturnStatement(bool* ok);
  Statement* ParseWithStatement(ZoneList<const AstRawString*>* labels,
                                bool* ok);
  CaseClause* ParseCaseClause(bool* default_seen_ptr, bool* ok);
  Statement* ParseSwitchStatement(ZoneList<const AstRawString*>* labels,
                                  bool* ok);
  DoWhileStatement* ParseDoWhileStatement(ZoneList<const AstRawString*>* labels,
                                          bool* ok);
  WhileStatement* ParseWhileStatement(ZoneList<const AstRawString*>* labels,
                                      bool* ok);
  Statement* ParseForStatement(ZoneList<const AstRawString*>* labels, bool* ok);
  Statement* ParseThrowStatement(bool* ok);
  Expression* MakeCatchContext(Handle<String> id, VariableProxy* value);
  class DontCollectExpressionsInTailPositionScope;
  class CollectExpressionsInTailPositionToListScope;
  TryStatement* ParseTryStatement(bool* ok);
  DebuggerStatement* ParseDebuggerStatement(bool* ok);
  // Parse a SubStatement in strict mode, or with an extra block scope in
  // sloppy mode to handle
  // ES#sec-functiondeclarations-in-ifstatement-statement-clauses
  // The legacy parameter indicates whether function declarations are
  // banned by the ES2015 specification in this location, and they are being
  // permitted here to match previous V8 behavior.
  Statement* ParseScopedStatement(ZoneList<const AstRawString*>* labels,
                                  bool legacy, bool* ok);

  // !%_IsJSReceiver(result = iterator.next()) &&
  //     %ThrowIteratorResultNotAnObject(result)
  Expression* BuildIteratorNextResult(Expression* iterator, Variable* result,
                                      int pos);


  // Initialize the components of a for-in / for-of statement.
  void InitializeForEachStatement(ForEachStatement* stmt, Expression* each,
                                  Expression* subject, Statement* body);
  void InitializeForOfStatement(ForOfStatement* stmt, Expression* each,
                                Expression* iterable, Statement* body,
                                int iterable_pos);
  Statement* DesugarLexicalBindingsInForStatement(
      Scope* inner_scope, VariableMode mode,
      ZoneList<const AstRawString*>* names, ForStatement* loop, Statement* init,
      Expression* cond, Statement* next, Statement* body, bool* ok);

  void RewriteDoExpression(Expression* expr, bool* ok);

  FunctionLiteral* ParseFunctionLiteral(
      const AstRawString* name, Scanner::Location function_name_location,
      FunctionNameValidity function_name_validity, FunctionKind kind,
      int function_token_position, FunctionLiteral::FunctionType type,
<<<<<<< HEAD
      LanguageMode language_mode, bool is_typed,
      typesystem::TypeFlags type_flags, bool* ok);
=======
      LanguageMode language_mode, typesystem::TypeFlags type_flags, bool* ok);
>>>>>>> 6c72390c


  ClassLiteral* ParseClassLiteral(const AstRawString* name,
                                  Scanner::Location class_name_location,
                                  bool name_is_strict_reserved, int pos,
                                  bool ambient, bool* ok);

  // Magical syntax support.
  Expression* ParseV8Intrinsic(bool* ok);

  // Get odd-ball literals.
  Literal* GetLiteralUndefined(int position);

  // Check if the scope has conflicting var/let declarations from different
  // scopes. This covers for example
  //
  // function f() { { { var x; } let x; } }
  // function g() { { var x; let x; } }
  //
  // The var declarations are hoisted to the function scope, but originate from
  // a scope where the name has also been let bound or the var declaration is
  // hoisted over such a scope.
  void CheckConflictingVarDeclarations(Scope* scope, bool* ok);

  // Insert initializer statements for var-bindings shadowing parameter bindings
  // from a non-simple parameter list.
  void InsertShadowingVarBindingInitializers(Block* block);

  // Implement sloppy block-scoped functions, ES2015 Annex B 3.3
  void InsertSloppyBlockFunctionVarBindings(Scope* scope, bool* ok);

  // Parser support
  VariableProxy* NewUnresolved(const AstRawString* name, VariableMode mode);
  Variable* Declare(Declaration* declaration,
                    DeclarationDescriptor::Kind declaration_kind, bool resolve,
                    bool* ok, Scope* declaration_scope = nullptr);

  bool TargetStackContainsLabel(const AstRawString* label);
  BreakableStatement* LookupBreakTarget(const AstRawString* label, bool* ok);
  IterationStatement* LookupContinueTarget(const AstRawString* label, bool* ok);

  Statement* BuildAssertIsCoercible(Variable* var);

  // Factory methods.
  FunctionLiteral* DefaultConstructor(const AstRawString* name, bool call_super,
                                      Scope* scope, int pos, int end_pos,
                                      LanguageMode language_mode);

  // Skip over a lazy function, either using cached data if we have it, or
  // by parsing the function with PreParser. Consumes the ending }.
  //
  // If bookmark is set, the (pre-)parser may decide to abort skipping
  // in order to force the function to be eagerly parsed, after all.
  // In this case, it'll reset the scanner using the bookmark.
  void SkipLazyFunctionBody(int* materialized_literal_count,
                            int* expected_property_count, bool* ok,
                            Scanner::BookmarkScope* bookmark = nullptr);

  PreParser::PreParseResult ParseLazyFunctionBodyWithPreParser(
      SingletonLogger* logger, Scanner::BookmarkScope* bookmark = nullptr);

  Block* BuildParameterInitializationBlock(
      const ParserFormalParameters& parameters, bool* ok);

  // Consumes the ending }.
  ZoneList<Statement*>* ParseEagerFunctionBody(
      const AstRawString* function_name, int pos,
      const ParserFormalParameters& parameters, FunctionKind kind,
      FunctionLiteral::FunctionType function_type, bool* ok);

  void ThrowPendingError(Isolate* isolate, Handle<Script> script);

  TemplateLiteralState OpenTemplateLiteral(int pos);
  void AddTemplateSpan(TemplateLiteralState* state, bool tail);
  void AddTemplateExpression(TemplateLiteralState* state,
                             Expression* expression);
  Expression* CloseTemplateLiteral(TemplateLiteralState* state, int start,
                                   Expression* tag);
  uint32_t ComputeTemplateLiteralHash(const TemplateLiteral* lit);

  ZoneList<v8::internal::Expression*>* PrepareSpreadArguments(
      ZoneList<v8::internal::Expression*>* list);
  Expression* SpreadCall(Expression* function,
                         ZoneList<v8::internal::Expression*>* args, int pos);
  Expression* SpreadCallNew(Expression* function,
                            ZoneList<v8::internal::Expression*>* args, int pos);

  void SetLanguageMode(Scope* scope, LanguageMode mode);
  void RaiseLanguageMode(LanguageMode mode);

  V8_INLINE void RewriteDestructuringAssignments();

  V8_INLINE Expression* RewriteExponentiation(Expression* left,
                                              Expression* right, int pos);
  V8_INLINE Expression* RewriteAssignExponentiation(Expression* left,
                                                    Expression* right, int pos);

  friend class NonPatternRewriter;
  V8_INLINE Expression* RewriteSpreads(ArrayLiteral* lit);

  V8_INLINE void RewriteNonPattern(ExpressionClassifier* classifier, bool* ok);

  friend class InitializerRewriter;
  void RewriteParameterInitializer(Expression* expr, Scope* scope);

  Scanner scanner_;
  PreParser* reusable_preparser_;
  Scope* original_scope_;  // for ES5 function declarations in sloppy eval
  Target* target_stack_;  // for break, continue statements
  ScriptCompiler::CompileOptions compile_options_;
  ParseData* cached_parse_data_;

  PendingCompilationErrorHandler pending_error_handler_;

  // Other information which will be stored in Parser and moved to Isolate after
  // parsing.
  int use_counts_[v8::Isolate::kUseCounterFeatureCount];
  int total_preparse_skipped_;
  HistogramTimer* pre_parse_timer_;

  bool parsing_on_main_thread_;
};


bool ParserTraits::IsFutureStrictReserved(
    const AstRawString* identifier) const {
  return parser_->scanner()->IdentifierIsFutureStrictReserved(identifier);
}


Scope* ParserTraits::NewScope(Scope* parent_scope, ScopeType scope_type,
                              FunctionKind kind) {
  return parser_->NewScope(parent_scope, scope_type, kind);
}


ZoneList<typesystem::Type*>* ParserTraits::EmptyTypeList() const {
  return new (parser_->zone()) ZoneList<typesystem::Type*>(1, parser_->zone());
}


ZoneList<typesystem::TypeParameter*>* ParserTraits::EmptyTypeParameters()
    const {
  return new (parser_->zone())
      ZoneList<typesystem::TypeParameter*>(1, parser_->zone());
}


ZoneList<typesystem::FormalParameter*>* ParserTraits::EmptyFormalParameters()
    const {
  return new (parser_->zone())
      ZoneList<typesystem::FormalParameter*>(1, parser_->zone());
}


ZoneList<const AstRawString*>* ParserTraits::EmptyIdentifierList() const {
  return new (parser_->zone())
      ZoneList<const AstRawString*>(1, parser_->zone());
}


ZoneList<typesystem::TypeMember*>* ParserTraits::EmptyTypeMembers() const {
  return new (parser_->zone())
      ZoneList<typesystem::TypeMember*>(4, parser_->zone());
}


const AstRawString* ParserTraits::EmptyIdentifierString() {
  return parser_->ast_value_factory()->empty_string();
}


void ParserTraits::SkipLazyFunctionBody(int* materialized_literal_count,
                                        int* expected_property_count, bool* ok,
                                        Scanner::BookmarkScope* bookmark) {
  return parser_->SkipLazyFunctionBody(materialized_literal_count,
                                       expected_property_count, ok, bookmark);
}


ZoneList<Statement*>* ParserTraits::ParseEagerFunctionBody(
    const AstRawString* name, int pos, const ParserFormalParameters& parameters,
    FunctionKind kind, FunctionLiteral::FunctionType function_type, bool* ok) {
  return parser_->ParseEagerFunctionBody(name, pos, parameters, kind,
                                         function_type, ok);
}


void ParserTraits::CheckConflictingVarDeclarations(v8::internal::Scope* scope,
                                                   bool* ok) {
  parser_->CheckConflictingVarDeclarations(scope, ok);
}


// Support for handling complex values (array and object literals) that
// can be fully handled at compile time.
class CompileTimeValue: public AllStatic {
 public:
  enum LiteralType {
    OBJECT_LITERAL_FAST_ELEMENTS,
    OBJECT_LITERAL_SLOW_ELEMENTS,
    ARRAY_LITERAL
  };

  static bool IsCompileTimeValue(Expression* expression);

  // Get the value as a compile time value.
  static Handle<FixedArray> GetValue(Isolate* isolate, Expression* expression);

  // Get the type of a compile time value returned by GetValue().
  static LiteralType GetLiteralType(Handle<FixedArray> value);

  // Get the elements array of a compile time value returned by GetValue().
  static Handle<FixedArray> GetElements(Handle<FixedArray> value);

 private:
  static const int kLiteralTypeSlot = 0;
  static const int kElementsSlot = 1;

  DISALLOW_IMPLICIT_CONSTRUCTORS(CompileTimeValue);
};


ParserTraits::TemplateLiteralState ParserTraits::OpenTemplateLiteral(int pos) {
  return parser_->OpenTemplateLiteral(pos);
}


void ParserTraits::AddTemplateSpan(TemplateLiteralState* state, bool tail) {
  parser_->AddTemplateSpan(state, tail);
}


void ParserTraits::AddTemplateExpression(TemplateLiteralState* state,
                                         Expression* expression) {
  parser_->AddTemplateExpression(state, expression);
}


Expression* ParserTraits::CloseTemplateLiteral(TemplateLiteralState* state,
                                               int start, Expression* tag) {
  return parser_->CloseTemplateLiteral(state, start, tag);
}


ZoneList<v8::internal::Expression*>* ParserTraits::PrepareSpreadArguments(
    ZoneList<v8::internal::Expression*>* list) {
  return parser_->PrepareSpreadArguments(list);
}


Expression* ParserTraits::SpreadCall(Expression* function,
                                     ZoneList<v8::internal::Expression*>* args,
                                     int pos) {
  return parser_->SpreadCall(function, args, pos);
}


Expression* ParserTraits::SpreadCallNew(
    Expression* function, ZoneList<v8::internal::Expression*>* args, int pos) {
  return parser_->SpreadCallNew(function, args, pos);
}


void ParserTraits::AddFormalParameter(ParserFormalParameters* parameters,
                                      Expression* pattern,
                                      Expression* initializer,
                                      int initializer_end_position,
                                      bool is_rest) {
  bool is_simple = pattern->IsVariableProxy() && initializer == nullptr;
  const AstRawString* name = is_simple
                                 ? pattern->AsVariableProxy()->raw_name()
                                 : parser_->ast_value_factory()->empty_string();
  parameters->params.Add(
      ParserFormalParameters::Parameter(name, pattern, initializer,
                                        initializer_end_position, is_rest),
      parameters->scope->zone());
}


void ParserTraits::DeclareFormalParameter(
    Scope* scope, const ParserFormalParameters::Parameter& parameter,
    Type::ExpressionClassifier* classifier) {
  bool is_duplicate = false;
  bool is_simple = classifier->is_simple_parameter_list();
  auto name = is_simple || parameter.is_rest
                  ? parameter.name
                  : parser_->ast_value_factory()->empty_string();
  auto mode = is_simple || parameter.is_rest ? VAR : TEMPORARY;
  if (!is_simple) scope->SetHasNonSimpleParameters();
  bool is_optional = parameter.initializer != nullptr;
  Variable* var = scope->DeclareParameter(
      name, mode, is_optional, parameter.is_rest, &is_duplicate);
  if (is_duplicate) {
    classifier->RecordDuplicateFormalParameterError(
        parser_->scanner()->location());
  }
  if (is_sloppy(scope->language_mode())) {
    // TODO(sigurds) Mark every parameter as maybe assigned. This is a
    // conservative approximation necessary to account for parameters
    // that are assigned via the arguments array.
    var->set_maybe_assigned();
  }
}


void ParserTraits::AddParameterInitializationBlock(
    const ParserFormalParameters& parameters,
    ZoneList<v8::internal::Statement*>* body, bool* ok) {
  if (!parameters.is_simple) {
    auto* init_block =
        parser_->BuildParameterInitializationBlock(parameters, ok);
    if (!*ok) return;
    if (init_block != nullptr) {
      body->Add(init_block, parser_->zone());
    }
  }
}


DoExpression* ParserTraits::ParseDoExpression(bool* ok) {
  return parser_->ParseDoExpression(ok);
}


}  // namespace internal
}  // namespace v8

#endif  // V8_PARSING_PARSER_H_<|MERGE_RESOLUTION|>--- conflicted
+++ resolved
@@ -604,12 +604,8 @@
       const AstRawString* name, Scanner::Location function_name_location,
       FunctionNameValidity function_name_validity, FunctionKind kind,
       int function_token_position, FunctionLiteral::FunctionType type,
-<<<<<<< HEAD
       LanguageMode language_mode, bool is_typed,
       typesystem::TypeFlags type_flags, bool* ok);
-=======
-      LanguageMode language_mode, typesystem::TypeFlags type_flags, bool* ok);
->>>>>>> 6c72390c
   V8_INLINE void SkipLazyFunctionBody(
       int* materialized_literal_count, int* expected_property_count, bool* ok,
       Scanner::BookmarkScope* bookmark = nullptr);
@@ -1005,12 +1001,8 @@
       const AstRawString* name, Scanner::Location function_name_location,
       FunctionNameValidity function_name_validity, FunctionKind kind,
       int function_token_position, FunctionLiteral::FunctionType type,
-<<<<<<< HEAD
       LanguageMode language_mode, bool is_typed,
       typesystem::TypeFlags type_flags, bool* ok);
-=======
-      LanguageMode language_mode, typesystem::TypeFlags type_flags, bool* ok);
->>>>>>> 6c72390c
 
 
   ClassLiteral* ParseClassLiteral(const AstRawString* name,
