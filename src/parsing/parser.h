// Copyright 2012 the V8 project authors. All rights reserved.
// Use of this source code is governed by a BSD-style license that can be
// found in the LICENSE file.

#ifndef V8_PARSING_PARSER_H_
#define V8_PARSING_PARSER_H_

#include "src/ast/ast.h"
#include "src/ast/scopes.h"
#include "src/parsing/parser-base.h"
#include "src/parsing/preparse-data.h"
#include "src/parsing/preparse-data-format.h"
#include "src/parsing/preparser.h"
#include "src/pending-compilation-error-handler.h"

namespace v8 {

class ScriptCompiler;

namespace internal {

class ParseInfo;
class ScriptData;
class Target;

<<<<<<< HEAD
// A container for the inputs, configuration options, and outputs of parsing.
class ParseInfo {
 public:
  explicit ParseInfo(Zone* zone);
  ParseInfo(Zone* zone, Handle<JSFunction> function);
  ParseInfo(Zone* zone, Handle<Script> script);
  // TODO(all) Only used via Debug::FindSharedFunctionInfoInScript, remove?
  ParseInfo(Zone* zone, Handle<SharedFunctionInfo> shared);

  ~ParseInfo() {
    if (ast_value_factory_owned()) {
      delete ast_value_factory_;
      set_ast_value_factory_owned(false);
    }
    ast_value_factory_ = nullptr;
  }

  Zone* zone() const { return zone_; }

// Convenience accessor methods for flags.
#define FLAG_ACCESSOR(flag, getter, setter)     \
  bool getter() const { return GetFlag(flag); } \
  void setter() { SetFlag(flag); }              \
  void setter(bool val) { SetFlag(flag, val); }

  FLAG_ACCESSOR(kToplevel, is_toplevel, set_toplevel)
  FLAG_ACCESSOR(kLazy, is_lazy, set_lazy)
  FLAG_ACCESSOR(kEval, is_eval, set_eval)
  FLAG_ACCESSOR(kGlobal, is_global, set_global)
  FLAG_ACCESSOR(kStrictMode, is_strict_mode, set_strict_mode)
  FLAG_ACCESSOR(kNative, is_native, set_native)
  FLAG_ACCESSOR(kModule, is_module, set_module)
  FLAG_ACCESSOR(kAllowLazyParsing, allow_lazy_parsing, set_allow_lazy_parsing)
  FLAG_ACCESSOR(kAstValueFactoryOwned, ast_value_factory_owned,
                set_ast_value_factory_owned)
  FLAG_ACCESSOR(kIsNamedExpression, is_named_expression,
                set_is_named_expression)
  FLAG_ACCESSOR(kCallsEval, calls_eval, set_calls_eval)
  FLAG_ACCESSOR(kTyped, is_typed, set_typed)

#undef FLAG_ACCESSOR

  void set_parse_restriction(ParseRestriction restriction) {
    SetFlag(kParseRestriction, restriction != NO_PARSE_RESTRICTION);
  }

  ParseRestriction parse_restriction() const {
    return GetFlag(kParseRestriction) ? ONLY_SINGLE_FUNCTION_LITERAL
                                      : NO_PARSE_RESTRICTION;
  }

  ScriptCompiler::ExternalSourceStream* source_stream() const {
    return source_stream_;
  }
  void set_source_stream(ScriptCompiler::ExternalSourceStream* source_stream) {
    source_stream_ = source_stream;
  }

  ScriptCompiler::StreamedSource::Encoding source_stream_encoding() const {
    return source_stream_encoding_;
  }
  void set_source_stream_encoding(
      ScriptCompiler::StreamedSource::Encoding source_stream_encoding) {
    source_stream_encoding_ = source_stream_encoding;
  }

  Utf16CharacterStream* character_stream() const { return character_stream_; }
  void set_character_stream(Utf16CharacterStream* character_stream) {
    character_stream_ = character_stream;
  }

  v8::Extension* extension() const { return extension_; }
  void set_extension(v8::Extension* extension) { extension_ = extension; }

  ScriptData** cached_data() const { return cached_data_; }
  void set_cached_data(ScriptData** cached_data) { cached_data_ = cached_data; }

  ScriptCompiler::CompileOptions compile_options() const {
    return compile_options_;
  }
  void set_compile_options(ScriptCompiler::CompileOptions compile_options) {
    compile_options_ = compile_options;
  }

  DeclarationScope* script_scope() const { return script_scope_; }
  void set_script_scope(DeclarationScope* script_scope) {
    script_scope_ = script_scope;
  }

  AstValueFactory* ast_value_factory() const { return ast_value_factory_; }
  void set_ast_value_factory(AstValueFactory* ast_value_factory) {
    ast_value_factory_ = ast_value_factory;
  }

  const AstRawString* function_name() const { return function_name_; }
  void set_function_name(const AstRawString* function_name) {
    function_name_ = function_name;
  }

  FunctionLiteral* literal() const { return literal_; }
  void set_literal(FunctionLiteral* literal) { literal_ = literal; }

  DeclarationScope* scope() const { return literal()->scope(); }

  UnicodeCache* unicode_cache() const { return unicode_cache_; }
  void set_unicode_cache(UnicodeCache* unicode_cache) {
    unicode_cache_ = unicode_cache;
  }

  uintptr_t stack_limit() const { return stack_limit_; }
  void set_stack_limit(uintptr_t stack_limit) { stack_limit_ = stack_limit; }

  uint32_t hash_seed() const { return hash_seed_; }
  void set_hash_seed(uint32_t hash_seed) { hash_seed_ = hash_seed; }

  int compiler_hints() const { return compiler_hints_; }
  void set_compiler_hints(int compiler_hints) {
    compiler_hints_ = compiler_hints;
  }

  int start_position() const { return start_position_; }
  void set_start_position(int start_position) {
    start_position_ = start_position;
  }

  int end_position() const { return end_position_; }
  void set_end_position(int end_position) { end_position_ = end_position; }

  // Getters for individual compiler hints.
  bool is_declaration() const;
  bool is_arrow() const;
  bool is_async() const;
  bool is_default_constructor() const;
  FunctionKind function_kind() const;

  //--------------------------------------------------------------------------
  // TODO(titzer): these should not be part of ParseInfo.
  //--------------------------------------------------------------------------
  Isolate* isolate() const { return isolate_; }
  Handle<SharedFunctionInfo> shared_info() const { return shared_; }
  Handle<Script> script() const { return script_; }
  Handle<Context> context() const { return context_; }
  void clear_script() { script_ = Handle<Script>::null(); }
  void set_isolate(Isolate* isolate) { isolate_ = isolate; }
  void set_shared_info(Handle<SharedFunctionInfo> shared) { shared_ = shared; }
  void set_context(Handle<Context> context) { context_ = context; }
  void set_script(Handle<Script> script) { script_ = script; }
  //--------------------------------------------------------------------------

  LanguageMode language_mode() const {
    return construct_language_mode(is_strict_mode());
  }
  void set_language_mode(LanguageMode language_mode) {
    STATIC_ASSERT(LANGUAGE_END == 3);
    set_strict_mode(is_strict(language_mode));
  }

  void ReopenHandlesInNewHandleScope() {
    shared_ = Handle<SharedFunctionInfo>(*shared_);
    script_ = Handle<Script>(*script_);
    context_ = Handle<Context>(*context_);
  }

#ifdef DEBUG
  bool script_is_native() const {
    return script_->type() == Script::TYPE_NATIVE;
  }
#endif  // DEBUG

 private:
  // Various configuration flags for parsing.
  enum Flag {
    // ---------- Input flags ---------------------------
    kToplevel = 1 << 0,
    kLazy = 1 << 1,
    kEval = 1 << 2,
    kGlobal = 1 << 3,
    kStrictMode = 1 << 4,
    kNative = 1 << 5,
    kParseRestriction = 1 << 6,
    kModule = 1 << 7,
    kAllowLazyParsing = 1 << 8,
    kIsNamedExpression = 1 << 9,
    kCallsEval = 1 << 10,
    kTyped = 1 << 11,
    // ---------- Output flags --------------------------
    kAstValueFactoryOwned = 1 << 12
  };

  //------------- Inputs to parsing and scope analysis -----------------------
  Zone* zone_;
  unsigned flags_;
  ScriptCompiler::ExternalSourceStream* source_stream_;
  ScriptCompiler::StreamedSource::Encoding source_stream_encoding_;
  Utf16CharacterStream* character_stream_;
  v8::Extension* extension_;
  ScriptCompiler::CompileOptions compile_options_;
  DeclarationScope* script_scope_;
  UnicodeCache* unicode_cache_;
  uintptr_t stack_limit_;
  uint32_t hash_seed_;
  int compiler_hints_;
  int start_position_;
  int end_position_;

  // TODO(titzer): Move handles and isolate out of ParseInfo.
  Isolate* isolate_;
  Handle<SharedFunctionInfo> shared_;
  Handle<Script> script_;
  Handle<Context> context_;

  //----------- Inputs+Outputs of parsing and scope analysis -----------------
  ScriptData** cached_data_;  // used if available, populated if requested.
  AstValueFactory* ast_value_factory_;  // used if available, otherwise new.
  const AstRawString* function_name_;

  //----------- Output of parsing and scope analysis ------------------------
  FunctionLiteral* literal_;

  void SetFlag(Flag f) { flags_ |= f; }
  void SetFlag(Flag f, bool v) { flags_ = v ? flags_ | f : flags_ & ~f; }
  bool GetFlag(Flag f) const { return (flags_ & f) != 0; }
};

=======
>>>>>>> 57ce7d67
class FunctionEntry BASE_EMBEDDED {
 public:
  enum {
    kStartPositionIndex,
    kEndPositionIndex,
    kLiteralCountIndex,
    kPropertyCountIndex,
    kLanguageModeIndex,
    kUsesSuperPropertyIndex,
    kCallsEvalIndex,
    kSize
  };

  explicit FunctionEntry(Vector<unsigned> backing)
    : backing_(backing) { }

  FunctionEntry() : backing_() { }

  int start_pos() { return backing_[kStartPositionIndex]; }
  int end_pos() { return backing_[kEndPositionIndex]; }
  int literal_count() { return backing_[kLiteralCountIndex]; }
  int property_count() { return backing_[kPropertyCountIndex]; }
  LanguageMode language_mode() {
    DCHECK(is_valid_language_mode(backing_[kLanguageModeIndex]));
    return static_cast<LanguageMode>(backing_[kLanguageModeIndex]);
  }
  bool uses_super_property() { return backing_[kUsesSuperPropertyIndex]; }
  bool calls_eval() { return backing_[kCallsEvalIndex]; }

  bool is_valid() { return !backing_.is_empty(); }

 private:
  Vector<unsigned> backing_;
};


// Wrapper around ScriptData to provide parser-specific functionality.
class ParseData {
 public:
  static ParseData* FromCachedData(ScriptData* cached_data) {
    ParseData* pd = new ParseData(cached_data);
    if (pd->IsSane()) return pd;
    cached_data->Reject();
    delete pd;
    return NULL;
  }

  void Initialize();
  FunctionEntry GetFunctionEntry(int start);
  int FunctionCount();

  bool HasError();

  unsigned* Data() {  // Writable data as unsigned int array.
    return reinterpret_cast<unsigned*>(const_cast<byte*>(script_data_->data()));
  }

  void Reject() { script_data_->Reject(); }

  bool rejected() const { return script_data_->rejected(); }

 private:
  explicit ParseData(ScriptData* script_data) : script_data_(script_data) {}

  bool IsSane();
  unsigned Magic();
  unsigned Version();
  int FunctionsSize();
  int Length() const {
    // Script data length is already checked to be a multiple of unsigned size.
    return script_data_->length() / sizeof(unsigned);
  }

  ScriptData* script_data_;
  int function_index_;

  DISALLOW_COPY_AND_ASSIGN(ParseData);
};

// ----------------------------------------------------------------------------
// JAVASCRIPT PARSING

class Parser;
class SingletonLogger;


struct ParserFormalParameters : FormalParametersBase {
  struct Parameter {
    Parameter(const AstRawString* name, Expression* pattern,
              Expression* initializer, int initializer_end_position,
              bool is_rest)
        : name(name),
          pattern(pattern),
          initializer(initializer),
          initializer_end_position(initializer_end_position),
          is_rest(is_rest) {}
    const AstRawString* name;
    Expression* pattern;
    Expression* initializer;
    int initializer_end_position;
    bool is_rest;
    bool is_simple() const {
      return pattern->IsVariableProxy() && initializer == nullptr && !is_rest;
    }
  };

  explicit ParserFormalParameters(DeclarationScope* scope)
      : FormalParametersBase(scope), params(4, scope->zone()) {}
  ZoneList<Parameter> params;

  int Arity() const { return params.length(); }
  const Parameter& at(int i) const { return params[i]; }
};

template <>
struct ParserTypes<Parser> {
  typedef ParserBase<Parser> Base;
  typedef Parser Impl;

  typedef Variable GeneratorVariable;

  typedef v8::internal::AstProperties AstProperties;

  typedef v8::internal::ExpressionClassifier<ParserTypes<Parser>>
      ExpressionClassifier;

  // Return types for traversing functions.
  typedef const AstRawString* Identifier;
  typedef v8::internal::Expression* Expression;
  typedef Yield* YieldExpression;
  typedef v8::internal::FunctionLiteral* FunctionLiteral;
  typedef v8::internal::ClassLiteral* ClassLiteral;
  typedef v8::internal::Literal* Literal;
  typedef ObjectLiteral::Property* ObjectLiteralProperty;
  typedef ZoneList<v8::internal::Expression*>* ExpressionList;
  typedef ZoneList<ObjectLiteral::Property*>* PropertyList;
  typedef ParserFormalParameters::Parameter FormalParameter;
  typedef ParserFormalParameters FormalParameters;
  typedef ZoneList<v8::internal::Statement*>* StatementList;

  // For constructing objects returned by the traversing functions.
  typedef AstNodeFactory Factory;
};

class Parser : public ParserBase<Parser> {
 public:
<<<<<<< HEAD
  struct Type {
    // TODO(marja): To be removed. The Traits object should contain all the data
    // it needs.
    typedef v8::internal::Parser* Parser;

    typedef Variable GeneratorVariable;

    typedef v8::internal::AstProperties AstProperties;

    typedef v8::internal::ExpressionClassifier<ParserTraits>
        ExpressionClassifier;

    // Return types for traversing functions.
    typedef const AstRawString* Identifier;
    typedef ZoneList<const AstRawString*>* IdentifierList;
    typedef v8::internal::Expression* Expression;
    typedef Yield* YieldExpression;
    typedef v8::internal::FunctionLiteral* FunctionLiteral;
    typedef v8::internal::ClassLiteral* ClassLiteral;
    typedef v8::internal::Literal* Literal;
    typedef ObjectLiteral::Property* ObjectLiteralProperty;
    typedef ZoneList<v8::internal::Expression*>* ExpressionList;
    typedef ZoneList<ObjectLiteral::Property*>* PropertyList;
    typedef ParserFormalParameters::Parameter FormalParameter;
    typedef ParserFormalParameters FormalParameters;
    typedef v8::internal::Statement* Statement;
    typedef ZoneList<v8::internal::Statement*>* StatementList;

    struct TypeSystem {
      typedef v8::internal::typesystem::Type* Type;
      typedef ZoneList<v8::internal::typesystem::Type*>* TypeList;
      typedef v8::internal::typesystem::TypeParameter* TypeParameter;
      typedef ZoneList<v8::internal::typesystem::TypeParameter*>*
          TypeParameters;
      typedef v8::internal::typesystem::FormalParameter* FormalParameter;
      typedef ZoneList<v8::internal::typesystem::FormalParameter*>*
          FormalParameters;
      typedef v8::internal::typesystem::TypeMember* TypeMember;
      typedef ZoneList<v8::internal::typesystem::TypeMember*>* TypeMembers;
    };

    // For constructing objects returned by the traversing functions.
    typedef AstNodeFactory Factory;
  };
=======
  explicit Parser(ParseInfo* info);
  ~Parser() {
    delete reusable_preparser_;
    reusable_preparser_ = NULL;
    delete cached_parse_data_;
    cached_parse_data_ = NULL;
  }
>>>>>>> 57ce7d67

  // Parses the source code represented by the compilation info and sets its
  // function literal.  Returns false (and deallocates any allocated AST
  // nodes) if parsing failed.
  static bool ParseStatic(ParseInfo* info);
  bool Parse(ParseInfo* info);
  void ParseOnBackground(ParseInfo* info);

  void DeserializeScopeChain(ParseInfo* info, Handle<Context> context,
                             Scope::DeserializationMode deserialization_mode);

  // Handle errors detected during parsing, move statistics to Isolate,
  // internalize strings (move them to the heap).
  void Internalize(Isolate* isolate, Handle<Script> script, bool error);
  void HandleSourceURLComments(Isolate* isolate, Handle<Script> script);

 private:
  friend class ParserBase<Parser>;
  friend class v8::internal::ExpressionClassifier<ParserTypes<Parser>>;

  // Runtime encoding of different completion modes.
  enum CompletionKind {
    kNormalCompletion,
    kThrowCompletion,
    kAbruptCompletion
  };

  enum class FunctionBodyType { kNormal, kSingleExpression };

  DeclarationScope* GetDeclarationScope() const {
    return scope()->GetDeclarationScope();
  }
  DeclarationScope* GetClosureScope() const {
    return scope()->GetClosureScope();
  }
  Variable* NewTemporary(const AstRawString* name) {
    return scope()->NewTemporary(name);
  }

  // Limit the allowed number of local variables in a function. The hard limit
  // is that offsets computed by FullCodeGenerator::StackOperand and similar
  // functions are ints, and they should not overflow. In addition, accessing
  // local variables creates user-controlled constants in the generated code,
  // and we don't want too much user-controlled memory inside the code (this was
  // the reason why this limit was introduced in the first place; see
  // https://codereview.chromium.org/7003030/ ).
  static const int kMaxNumFunctionLocals = 4194303;  // 2^22-1

  // Returns NULL if parsing failed.
  FunctionLiteral* ParseProgram(Isolate* isolate, ParseInfo* info);

  FunctionLiteral* ParseLazy(Isolate* isolate, ParseInfo* info);
  FunctionLiteral* DoParseLazy(ParseInfo* info, const AstRawString* raw_name,
                               Utf16CharacterStream* source);

  // Called by ParseProgram after setting up the scanner.
  FunctionLiteral* DoParseProgram(ParseInfo* info);

  void SetCachedData(ParseInfo* info);

  ScriptCompiler::CompileOptions compile_options() const {
    return compile_options_;
  }
  bool consume_cached_parse_data() const {
    return compile_options_ == ScriptCompiler::kConsumeParserCache &&
           cached_parse_data_ != NULL;
  }
  bool produce_cached_parse_data() const {
    return compile_options_ == ScriptCompiler::kProduceParserCache;
  }

  // All ParseXXX functions take as the last argument an *ok parameter
  // which is set to false if parsing failed; it is unchanged otherwise.
  // By making the 'exception handling' explicit, we are forced to check
  // for failure at the call sites.
  void ParseStatementList(ZoneList<Statement*>* body, int end_token, bool* ok);
  Statement* ParseStatementListItem(bool* ok);
  void ParseModuleItemList(ZoneList<Statement*>* body, bool* ok);
  Statement* ParseModuleItem(bool* ok);
  const AstRawString* ParseModuleSpecifier(bool* ok);
  void ParseImportDeclaration(bool* ok);
  Statement* ParseExportDeclaration(bool* ok);
  Statement* ParseExportDefault(bool* ok);
  void ParseExportClause(ZoneList<const AstRawString*>* export_names,
                         ZoneList<Scanner::Location>* export_locations,
                         ZoneList<const AstRawString*>* local_names,
                         Scanner::Location* reserved_loc, bool* ok);
  struct NamedImport : public ZoneObject {
    const AstRawString* import_name;
    const AstRawString* local_name;
    const Scanner::Location location;
    NamedImport(const AstRawString* import_name, const AstRawString* local_name,
                Scanner::Location location)
        : import_name(import_name),
          local_name(local_name),
          location(location) {}
  };
  ZoneList<const NamedImport*>* ParseNamedImports(int pos, bool* ok);
  Statement* ParseStatement(ZoneList<const AstRawString*>* labels,
                            AllowLabelledFunctionStatement allow_function,
                            bool* ok);
  Statement* ParseSubStatement(ZoneList<const AstRawString*>* labels,
                               AllowLabelledFunctionStatement allow_function,
                               bool* ok);
  Statement* ParseStatementAsUnlabelled(ZoneList<const AstRawString*>* labels,
                                   bool* ok);
  Statement* ParseFunctionDeclaration(bool* ok);
  Statement* ParseHoistableDeclaration(ZoneList<const AstRawString*>* names,
                                       bool default_export, bool* ok);
  Statement* ParseHoistableDeclaration(int pos, ParseFunctionFlags flags,
                                       ZoneList<const AstRawString*>* names,
                                       bool default_export, bool* ok);
  Statement* ParseAsyncFunctionDeclaration(ZoneList<const AstRawString*>* names,
                                           bool default_export, bool* ok);
  Expression* ParseAsyncFunctionExpression(bool* ok);
  Statement* ParseClassDeclaration(ZoneList<const AstRawString*>* names,
                                   bool default_export, bool* ok);
  Statement* ParseNativeDeclaration(bool* ok);
  Block* ParseBlock(ZoneList<const AstRawString*>* labels, bool* ok);
  Block* ParseVariableStatement(VariableDeclarationContext var_context,
                                ZoneList<const AstRawString*>* names,
                                bool* ok);
  DoExpression* ParseDoExpression(bool* ok);
  Expression* ParseYieldStarExpression(bool* ok);

  struct DeclarationDescriptor {
    enum Kind { NORMAL, PARAMETER };
    Parser* parser;
    Scope* scope;
    Scope* hoist_scope;
    VariableMode mode;
    int declaration_pos;
    int initialization_pos;
    Kind declaration_kind;
  };

  struct DeclarationParsingResult {
    struct Declaration {
      Declaration(Expression* pattern, int initializer_position,
                  Expression* initializer)
          : pattern(pattern),
            initializer_position(initializer_position),
            initializer(initializer) {}

      Expression* pattern;
      int initializer_position;
      Expression* initializer;
    };

    DeclarationParsingResult()
        : declarations(4),
          first_initializer_loc(Scanner::Location::invalid()),
          bindings_loc(Scanner::Location::invalid()) {}

    Block* BuildInitializationBlock(ZoneList<const AstRawString*>* names,
                                    bool* ok);

    DeclarationDescriptor descriptor;
    List<Declaration> declarations;
    Scanner::Location first_initializer_loc;
    Scanner::Location bindings_loc;
  };

<<<<<<< HEAD
  // Generate AST node that throws a TypeError with the given
  // type. Both arguments must be non-null (in the handle sense).
  Expression* NewThrowTypeError(MessageTemplate::Template message,
                                const AstRawString* arg, int pos);

  // Generic AST generator for throwing errors from compiled code.
  Expression* NewThrowError(Runtime::FunctionId function_id,
                            MessageTemplate::Template message,
                            const AstRawString* arg, int pos);

  void FinalizeIteratorUse(Variable* completion, Expression* condition,
                           Variable* iter, Block* iterator_use, Block* result);

  Statement* FinalizeForOfStatement(ForOfStatement* loop, Variable* completion,
                                    int pos);

  // Reporting errors.
  void ReportMessageAt(Scanner::Location source_location,
                       MessageTemplate::Template message,
                       const char* arg = NULL,
                       ParseErrorType error_type = kSyntaxError);
  void ReportMessage(MessageTemplate::Template message, const char* arg = NULL,
                     ParseErrorType error_type = kSyntaxError);
  void ReportMessage(MessageTemplate::Template message, const AstRawString* arg,
                     ParseErrorType error_type = kSyntaxError);
  void ReportMessageAt(Scanner::Location source_location,
                       MessageTemplate::Template message,
                       const AstRawString* arg,
                       ParseErrorType error_type = kSyntaxError);

  // "null" return type creators.
  static const AstRawString* EmptyIdentifier() {
    return NULL;
  }
  static Expression* EmptyExpression() {
    return NULL;
  }
  static bool IsEmptyExpression(Expression* e) { return e == nullptr; }
  static Literal* EmptyLiteral() {
    return NULL;
  }
  static ObjectLiteralProperty* EmptyObjectLiteralProperty() { return NULL; }
  static FunctionLiteral* EmptyFunctionLiteral() { return NULL; }

  static typesystem::Type* EmptyType() { return nullptr; }
  static ZoneList<typesystem::Type*>* NullTypeList() { return nullptr; }
  V8_INLINE ZoneList<typesystem::Type*>* EmptyTypeList() const;
  static ZoneList<typesystem::TypeParameter*>* NullTypeParameters() {
    return nullptr;
  }
  static bool IsNullTypeParameters(
      ZoneList<typesystem::TypeParameter*>* typ_pars) {
    return typ_pars == nullptr;
  }
  V8_INLINE ZoneList<typesystem::TypeParameter*>* EmptyTypeParameters() const;
  static ZoneList<typesystem::FormalParameter*>* NullFormalParameters() {
    return nullptr;
  }
  V8_INLINE ZoneList<typesystem::FormalParameter*>* EmptyFormalParameters()
      const;
  static ZoneList<const AstRawString*>* NullIdentifierList() { return nullptr; }
  V8_INLINE ZoneList<const AstRawString*>* EmptyIdentifierList() const;
  static typesystem::Type* HoleTypeElement() { return nullptr; }
  V8_INLINE ZoneList<typesystem::TypeMember*>* EmptyTypeMembers() const;
  static typesystem::TypeMember* EmptyTypeMember() { return nullptr; }

  // Used in error return values.
  static ZoneList<Expression*>* NullExpressionList() {
    return NULL;
  }
  static const AstRawString* EmptyFormalParameter() { return NULL; }

  // Non-NULL empty string.
  V8_INLINE const AstRawString* EmptyIdentifierString();

  // Odd-ball literal creators.
  Literal* GetLiteralTheHole(int position, AstNodeFactory* factory);

  // Producing data during the recursive descent.
  const AstRawString* GetSymbol(Scanner* scanner);
  const AstRawString* GetNextSymbol(Scanner* scanner);
  const AstRawString* GetNumberAsSymbol(Scanner* scanner);

  Expression* ThisExpression(int pos);
  Expression* NewSuperPropertyReference(AstNodeFactory* factory, int pos);
  Expression* NewSuperCallReference(AstNodeFactory* factory, int pos);
  Expression* NewTargetExpression(int pos);
  Expression* FunctionSentExpression(AstNodeFactory* factory, int pos);
  Literal* ExpressionFromLiteral(Token::Value token, int pos, Scanner* scanner,
                                 AstNodeFactory* factory);
  Expression* ExpressionFromIdentifier(const AstRawString* name,
                                       int start_position, int end_position,
                                       InferName = InferName::kYes);
  Expression* ExpressionFromString(int pos, Scanner* scanner,
                                   AstNodeFactory* factory);
  Expression* GetIterator(Expression* iterable, AstNodeFactory* factory,
                          int pos);
  ZoneList<v8::internal::Expression*>* NewExpressionList(int size, Zone* zone) {
    return new(zone) ZoneList<v8::internal::Expression*>(size, zone);
  }
  ZoneList<ObjectLiteral::Property*>* NewPropertyList(int size, Zone* zone) {
    return new(zone) ZoneList<ObjectLiteral::Property*>(size, zone);
  }
  ZoneList<v8::internal::Statement*>* NewStatementList(int size, Zone* zone) {
    return new(zone) ZoneList<v8::internal::Statement*>(size, zone);
  }

  V8_INLINE void AddParameterInitializationBlock(
      const ParserFormalParameters& parameters,
      ZoneList<v8::internal::Statement*>* body, bool is_async, bool* ok);

  void ParseAsyncArrowSingleExpressionBody(
      ZoneList<Statement*>* body, bool accept_IN,
      Type::ExpressionClassifier* classifier, int pos, bool* ok);

  V8_INLINE Scope* NewScope(ScopeType scope_type);
  V8_INLINE DeclarationScope* NewFunctionScope(FunctionKind kind);
  V8_INLINE Scope* NewScopeWithParent(Scope* parent, ScopeType scope_type);

  V8_INLINE void AddFormalParameter(ParserFormalParameters* parameters,
                                    Expression* pattern,
                                    Expression* initializer,
                                    int initializer_end_position, bool is_rest);
  V8_INLINE void DeclareFormalParameter(
      DeclarationScope* scope,
      const ParserFormalParameters::Parameter& parameter,
      Type::ExpressionClassifier* classifier);
  void ParseArrowFunctionFormalParameters(ParserFormalParameters* parameters,
                                          Expression* params, int end_pos,
                                          bool* ok);
  void ParseArrowFunctionFormalParameterList(
      ParserFormalParameters* parameters, Expression* params,
      const Scanner::Location& params_loc, Scanner::Location* duplicate_loc,
      const Scope::Snapshot& scope_snapshot, bool* ok);

  V8_INLINE Expression* ParseAsyncFunctionExpression(bool* ok);

  V8_INLINE DoExpression* ParseDoExpression(bool* ok);

  void ReindexLiterals(const ParserFormalParameters& parameters);

  // Temporary glue; these functions will move to ParserBase.
  Expression* ParseV8Intrinsic(bool* ok);
  FunctionLiteral* ParseFunctionLiteral(
      const AstRawString* name, Scanner::Location function_name_location,
      FunctionNameValidity function_name_validity, FunctionKind kind,
      int function_token_position, FunctionLiteral::FunctionType type,
      LanguageMode language_mode, bool is_typed,
      typesystem::TypeFlags type_flags, bool* ok);
  V8_INLINE void SkipLazyFunctionBody(
      int* materialized_literal_count, int* expected_property_count, bool* ok,
      Scanner::BookmarkScope* bookmark = nullptr);
  V8_INLINE ZoneList<Statement*>* ParseEagerFunctionBody(
      const AstRawString* name, int pos,
      const ParserFormalParameters& parameters, FunctionKind kind,
      FunctionLiteral::FunctionType function_type, bool* ok);

  Expression* ParseClassLiteral(Type::ExpressionClassifier* classifier,
                                const AstRawString* name,
                                Scanner::Location class_name_location,
                                bool name_is_strict_reserved, int pos,
                                bool ambient, bool* ok);

  V8_INLINE void MarkCollectedTailCallExpressions();
  V8_INLINE void MarkTailPosition(Expression* expression);

  V8_INLINE void CheckConflictingVarDeclarations(v8::internal::Scope* scope,
                                                 bool* ok);

  class TemplateLiteral : public ZoneObject {
   public:
    TemplateLiteral(Zone* zone, int pos)
        : cooked_(8, zone), raw_(8, zone), expressions_(8, zone), pos_(pos) {}

    const ZoneList<Expression*>* cooked() const { return &cooked_; }
    const ZoneList<Expression*>* raw() const { return &raw_; }
    const ZoneList<Expression*>* expressions() const { return &expressions_; }
    int position() const { return pos_; }

    void AddTemplateSpan(Literal* cooked, Literal* raw, int end, Zone* zone) {
      DCHECK_NOT_NULL(cooked);
      DCHECK_NOT_NULL(raw);
      cooked_.Add(cooked, zone);
      raw_.Add(raw, zone);
    }

    void AddExpression(Expression* expression, Zone* zone) {
      DCHECK_NOT_NULL(expression);
      expressions_.Add(expression, zone);
    }

   private:
    ZoneList<Expression*> cooked_;
    ZoneList<Expression*> raw_;
    ZoneList<Expression*> expressions_;
    int pos_;
  };

  typedef TemplateLiteral* TemplateLiteralState;

  V8_INLINE TemplateLiteralState OpenTemplateLiteral(int pos);
  V8_INLINE void AddTemplateSpan(TemplateLiteralState* state, bool tail);
  V8_INLINE void AddTemplateExpression(TemplateLiteralState* state,
                                       Expression* expression);
  V8_INLINE Expression* CloseTemplateLiteral(TemplateLiteralState* state,
                                             int start, Expression* tag);
  V8_INLINE Expression* NoTemplateTag() { return NULL; }
  V8_INLINE static bool IsTaggedTemplate(const Expression* tag) {
    return tag != NULL;
  }

  V8_INLINE ZoneList<v8::internal::Expression*>* PrepareSpreadArguments(
      ZoneList<v8::internal::Expression*>* list);
  V8_INLINE void MaterializeUnspreadArgumentsLiterals(int count) {}
  V8_INLINE Expression* SpreadCall(Expression* function,
                                   ZoneList<v8::internal::Expression*>* args,
                                   int pos);
  V8_INLINE Expression* SpreadCallNew(Expression* function,
                                      ZoneList<v8::internal::Expression*>* args,
                                      int pos);

  Expression* ExpressionListToExpression(ZoneList<Expression*>* args);

  // Rewrite all DestructuringAssignments in the current FunctionState.
  V8_INLINE void RewriteDestructuringAssignments();

  V8_INLINE Expression* RewriteExponentiation(Expression* left,
                                              Expression* right, int pos);
  V8_INLINE Expression* RewriteAssignExponentiation(Expression* left,
                                                    Expression* right, int pos);

  V8_INLINE Expression* RewriteAwaitExpression(Expression* value, int pos);

  V8_INLINE void QueueDestructuringAssignmentForRewriting(
      Expression* assignment);
  V8_INLINE void QueueNonPatternForRewriting(Expression* expr, bool* ok);

  void SetFunctionNameFromPropertyName(ObjectLiteralProperty* property,
                                       const AstRawString* name);

  void SetFunctionNameFromIdentifierRef(Expression* value,
                                        Expression* identifier);
  void SetFunctionName(Expression* value, const AstRawString* name);

  // Rewrite expressions that are not used as patterns
  V8_INLINE void RewriteNonPattern(Type::ExpressionClassifier* classifier,
                                   bool* ok);

  V8_INLINE ZoneList<typename Type::ExpressionClassifier::Error>*
      GetReportedErrorList() const;
  V8_INLINE Zone* zone() const;

  V8_INLINE ZoneList<Expression*>* GetNonPatternList() const;

  Expression* RewriteYieldStar(
      Expression* generator, Expression* expression, int pos);

 private:
  Parser* parser_;

  void BuildIteratorClose(ZoneList<Statement*>* statements, Variable* iterator,
                          Variable* input, Variable* output);
  void BuildIteratorCloseForCompletion(ZoneList<Statement*>* statements,
                                       Variable* iterator,
                                       Expression* completion);
  Statement* CheckCallable(Variable* var, Expression* error, int pos);
};


class Parser : public ParserBase<ParserTraits> {
 public:
  explicit Parser(ParseInfo* info);
  ~Parser() {
    delete reusable_preparser_;
    reusable_preparser_ = NULL;
    delete cached_parse_data_;
    cached_parse_data_ = NULL;
  }

  // Parses the source code represented by the compilation info and sets its
  // function literal.  Returns false (and deallocates any allocated AST
  // nodes) if parsing failed.
  static bool ParseStatic(ParseInfo* info);
  bool Parse(ParseInfo* info);
  void ParseOnBackground(ParseInfo* info);

  void DeserializeScopeChain(ParseInfo* info, Handle<Context> context,
                             Scope::DeserializationMode deserialization_mode);

  // Handle errors detected during parsing, move statistics to Isolate,
  // internalize strings (move them to the heap).
  void Internalize(Isolate* isolate, Handle<Script> script, bool error);
  void HandleSourceURLComments(Isolate* isolate, Handle<Script> script);

 private:
  friend class ParserTraits;

  // Runtime encoding of different completion modes.
  enum CompletionKind {
    kNormalCompletion,
    kThrowCompletion,
    kAbruptCompletion
  };

  enum class FunctionBodyType { kNormal, kSingleExpression };

  DeclarationScope* GetDeclarationScope() const {
    return scope()->GetDeclarationScope();
  }
  DeclarationScope* GetClosureScope() const {
    return scope()->GetClosureScope();
  }
  Variable* NewTemporary(const AstRawString* name) {
    return scope()->NewTemporary(name);
  }

  // Limit the allowed number of local variables in a function. The hard limit
  // is that offsets computed by FullCodeGenerator::StackOperand and similar
  // functions are ints, and they should not overflow. In addition, accessing
  // local variables creates user-controlled constants in the generated code,
  // and we don't want too much user-controlled memory inside the code (this was
  // the reason why this limit was introduced in the first place; see
  // https://codereview.chromium.org/7003030/ ).
  static const int kMaxNumFunctionLocals = 4194303;  // 2^22-1

  // Returns NULL if parsing failed.
  FunctionLiteral* ParseProgram(Isolate* isolate, ParseInfo* info);

  FunctionLiteral* ParseLazy(Isolate* isolate, ParseInfo* info);
  FunctionLiteral* DoParseLazy(ParseInfo* info, const AstRawString* raw_name,
                               Utf16CharacterStream* source);

  // Called by ParseProgram after setting up the scanner.
  FunctionLiteral* DoParseProgram(ParseInfo* info);

  void SetCachedData(ParseInfo* info);

  ScriptCompiler::CompileOptions compile_options() const {
    return compile_options_;
  }
  bool consume_cached_parse_data() const {
    return compile_options_ == ScriptCompiler::kConsumeParserCache &&
           cached_parse_data_ != NULL;
  }
  bool produce_cached_parse_data() const {
    return compile_options_ == ScriptCompiler::kProduceParserCache;
  }

  // All ParseXXX functions take as the last argument an *ok parameter
  // which is set to false if parsing failed; it is unchanged otherwise.
  // By making the 'exception handling' explicit, we are forced to check
  // for failure at the call sites.
  void ParseStatementList(ZoneList<Statement*>* body, int end_token, bool* ok);
  Statement* ParseStatementListItem(bool* ok);
  void ParseModuleItemList(ZoneList<Statement*>* body, bool* ok);
  Statement* ParseModuleItem(bool* ok);
  const AstRawString* ParseModuleSpecifier(bool* ok);
  void ParseImportDeclaration(bool* ok);
  Statement* ParseExportDeclaration(bool* ok);
  Statement* ParseExportDefault(bool* ok);
  void ParseExportClause(ZoneList<const AstRawString*>* export_names,
                         ZoneList<Scanner::Location>* export_locations,
                         ZoneList<const AstRawString*>* local_names,
                         Scanner::Location* reserved_loc, bool* ok);
  struct NamedImport : public ZoneObject {
    const AstRawString* import_name;
    const AstRawString* local_name;
    const Scanner::Location location;
    NamedImport(const AstRawString* import_name, const AstRawString* local_name,
                Scanner::Location location)
        : import_name(import_name),
          local_name(local_name),
          location(location) {}
  };
  ZoneList<const NamedImport*>* ParseNamedImports(int pos, bool* ok);
  Statement* ParseStatement(ZoneList<const AstRawString*>* labels,
                            AllowLabelledFunctionStatement allow_function,
                            bool* ok);
  Statement* ParseSubStatement(ZoneList<const AstRawString*>* labels,
                               AllowLabelledFunctionStatement allow_function,
                               bool* ok);
  Statement* ParseStatementAsUnlabelled(ZoneList<const AstRawString*>* labels,
                                        bool* ok);
  Statement* ParseFunctionDeclaration(bool ambient, bool* ok);
  Statement* ParseHoistableDeclaration(ZoneList<const AstRawString*>* names,
                                       bool default_export, bool ambient,
                                       bool* ok);
  Statement* ParseHoistableDeclaration(int pos, ParseFunctionFlags flags,
                                       ZoneList<const AstRawString*>* names,
                                       bool default_export, bool ambient,
                                       bool* ok);
  Statement* ParseAsyncFunctionDeclaration(ZoneList<const AstRawString*>* names,
                                           bool default_export, bool ambient,
                                           bool* ok);
  Expression* ParseAsyncFunctionExpression(bool* ok);
  Statement* ParseClassDeclaration(ZoneList<const AstRawString*>* names,
                                   bool default_export, bool ambient, bool* ok);
  Statement* ParseNativeDeclaration(bool* ok);
  Block* ParseBlock(ZoneList<const AstRawString*>* labels, bool* ok);
  Block* ParseVariableStatement(VariableDeclarationContext var_context,
                                ZoneList<const AstRawString*>* names,
                                bool ambient, bool* ok);
  DoExpression* ParseDoExpression(bool* ok);
  Expression* ParseYieldStarExpression(bool* ok);

  struct DeclarationDescriptor {
    enum Kind { NORMAL, PARAMETER };
    Parser* parser;
    Scope* scope;
    Scope* hoist_scope;
    VariableMode mode;
    int declaration_pos;
    int initialization_pos;
    Kind declaration_kind;
  };

  struct DeclarationParsingResult {
    struct Declaration {
      Declaration(Expression* pattern, int initializer_position,
                  Expression* initializer)
          : pattern(pattern),
            initializer_position(initializer_position),
            initializer(initializer) {}

      Expression* pattern;
      int initializer_position;
      Expression* initializer;
    };

    DeclarationParsingResult()
        : declarations(4),
          first_initializer_loc(Scanner::Location::invalid()),
          bindings_loc(Scanner::Location::invalid()) {}

    Block* BuildInitializationBlock(ZoneList<const AstRawString*>* names,
                                    bool* ok);

    DeclarationDescriptor descriptor;
    List<Declaration> declarations;
    Scanner::Location first_initializer_loc;
    Scanner::Location bindings_loc;
  };

=======
>>>>>>> 57ce7d67
  class PatternRewriter final : public AstVisitor<PatternRewriter> {
   public:
    static void DeclareAndInitializeVariables(
        Block* block, const DeclarationDescriptor* declaration_descriptor,
        const DeclarationParsingResult::Declaration* declaration,
        ZoneList<const AstRawString*>* names, bool* ok);

    static void RewriteDestructuringAssignment(Parser* parser,
                                               RewritableExpression* expr,
                                               Scope* Scope);

    static Expression* RewriteDestructuringAssignment(Parser* parser,
                                                      Assignment* assignment,
                                                      Scope* scope);

   private:
    PatternRewriter() {}

#define DECLARE_VISIT(type) void Visit##type(v8::internal::type* node);
    // Visiting functions for AST nodes make this an AstVisitor.
    AST_NODE_LIST(DECLARE_VISIT)
#undef DECLARE_VISIT

    enum PatternContext {
      BINDING,
      INITIALIZER,
      ASSIGNMENT,
      ASSIGNMENT_INITIALIZER
    };

    PatternContext context() const { return context_; }
    void set_context(PatternContext context) { context_ = context; }

    void RecurseIntoSubpattern(AstNode* pattern, Expression* value) {
      Expression* old_value = current_value_;
      current_value_ = value;
      recursion_level_++;
      Visit(pattern);
      recursion_level_--;
      current_value_ = old_value;
    }

    void VisitObjectLiteral(ObjectLiteral* node, Variable** temp_var);
    void VisitArrayLiteral(ArrayLiteral* node, Variable** temp_var);

    bool IsBindingContext() const { return IsBindingContext(context_); }
    bool IsInitializerContext() const { return context_ != ASSIGNMENT; }
    bool IsAssignmentContext() const { return IsAssignmentContext(context_); }
    bool IsAssignmentContext(PatternContext c) const;
    bool IsBindingContext(PatternContext c) const;
    bool IsSubPattern() const { return recursion_level_ > 1; }
    PatternContext SetAssignmentContextIfNeeded(Expression* node);
    PatternContext SetInitializerContextIfNeeded(Expression* node);

    void RewriteParameterScopes(Expression* expr);

    Variable* CreateTempVar(Expression* value = nullptr);

    AstNodeFactory* factory() const { return parser_->factory(); }
    AstValueFactory* ast_value_factory() const {
      return parser_->ast_value_factory();
    }
    Zone* zone() const { return parser_->zone(); }
    Scope* scope() const { return scope_; }

    Scope* scope_;
    Parser* parser_;
    PatternContext context_;
    Expression* pattern_;
    int initializer_position_;
    Block* block_;
    const DeclarationDescriptor* descriptor_;
    ZoneList<const AstRawString*>* names_;
    Expression* current_value_;
    int recursion_level_;
    bool* ok_;

    DEFINE_AST_VISITOR_MEMBERS_WITHOUT_STACKOVERFLOW()
  };

  Block* ParseVariableDeclarations(VariableDeclarationContext var_context,
                                   DeclarationParsingResult* parsing_result,
                                   ZoneList<const AstRawString*>* names,
                                   bool ambient, bool* ok);
  Statement* ParseExpressionOrLabelledStatement(
      ZoneList<const AstRawString*>* labels,
      AllowLabelledFunctionStatement allow_function, bool* ok);
  IfStatement* ParseIfStatement(ZoneList<const AstRawString*>* labels,
                                bool* ok);
  Statement* ParseContinueStatement(bool* ok);
  Statement* ParseBreakStatement(ZoneList<const AstRawString*>* labels,
                                 bool* ok);
  Statement* ParseReturnStatement(bool* ok);
  Statement* ParseWithStatement(ZoneList<const AstRawString*>* labels,
                                bool* ok);
  CaseClause* ParseCaseClause(bool* default_seen_ptr, bool* ok);
  Statement* ParseSwitchStatement(ZoneList<const AstRawString*>* labels,
                                  bool* ok);
  DoWhileStatement* ParseDoWhileStatement(ZoneList<const AstRawString*>* labels,
                                          bool* ok);
  WhileStatement* ParseWhileStatement(ZoneList<const AstRawString*>* labels,
                                      bool* ok);
  Statement* ParseForStatement(ZoneList<const AstRawString*>* labels, bool* ok);
  Statement* ParseThrowStatement(bool* ok);
  Expression* MakeCatchContext(Handle<String> id, VariableProxy* value);
  TryStatement* ParseTryStatement(bool* ok);
  DebuggerStatement* ParseDebuggerStatement(bool* ok);
  // Parse a SubStatement in strict mode, or with an extra block scope in
  // sloppy mode to handle
  // ES#sec-functiondeclarations-in-ifstatement-statement-clauses
  // The legacy parameter indicates whether function declarations are
  // banned by the ES2015 specification in this location, and they are being
  // permitted here to match previous V8 behavior.
  Statement* ParseScopedStatement(ZoneList<const AstRawString*>* labels,
                                  bool legacy, bool* ok);

  // !%_IsJSReceiver(result = iterator.next()) &&
  //     %ThrowIteratorResultNotAnObject(result)
  Expression* BuildIteratorNextResult(Expression* iterator, Variable* result,
                                      int pos);

  Expression* GetIterator(Expression* iterable, int pos);

  // Initialize the components of a for-in / for-of statement.
  Statement* InitializeForEachStatement(ForEachStatement* stmt,
                                        Expression* each, Expression* subject,
                                        Statement* body, int each_keyword_pos);
  Statement* InitializeForOfStatement(ForOfStatement* stmt, Expression* each,
                                      Expression* iterable, Statement* body,
                                      bool finalize,
                                      int next_result_pos = kNoSourcePosition);
  Statement* DesugarLexicalBindingsInForStatement(
      Scope* inner_scope, VariableMode mode,
      ZoneList<const AstRawString*>* names, ForStatement* loop, Statement* init,
      Expression* cond, Statement* next, Statement* body, bool* ok);

  void DesugarAsyncFunctionBody(const AstRawString* function_name, Scope* scope,
                                ZoneList<Statement*>* body,
                                ExpressionClassifier* classifier,
                                FunctionKind kind, FunctionBodyType type,
                                bool accept_IN, int pos, bool* ok);

  void RewriteDoExpression(Expression* expr, bool* ok);

  FunctionLiteral* ParseFunctionLiteral(
      const AstRawString* name, Scanner::Location function_name_location,
      FunctionNameValidity function_name_validity, FunctionKind kind,
      int function_token_position, FunctionLiteral::FunctionType type,
      LanguageMode language_mode, bool is_typed,
      typesystem::TypeFlags type_flags, bool* ok);

  Expression* ParseClassLiteral(ExpressionClassifier* classifier,
                                const AstRawString* name,
                                Scanner::Location class_name_location,
                                bool name_is_strict_reserved, int pos,
                                bool ambient, bool* ok);

  // Magical syntax support.
  Expression* ParseV8Intrinsic(bool* ok);

  // Get odd-ball literals.
  Literal* GetLiteralUndefined(int position);

  // Check if the scope has conflicting var/let declarations from different
  // scopes. This covers for example
  //
  // function f() { { { var x; } let x; } }
  // function g() { { var x; let x; } }
  //
  // The var declarations are hoisted to the function scope, but originate from
  // a scope where the name has also been let bound or the var declaration is
  // hoisted over such a scope.
  void CheckConflictingVarDeclarations(Scope* scope, bool* ok);

  // Insert initializer statements for var-bindings shadowing parameter bindings
  // from a non-simple parameter list.
  void InsertShadowingVarBindingInitializers(Block* block);

  // Implement sloppy block-scoped functions, ES2015 Annex B 3.3
  void InsertSloppyBlockFunctionVarBindings(DeclarationScope* scope,
                                            Scope* complex_params_scope,
                                            bool* ok);

  static InitializationFlag DefaultInitializationFlag(VariableMode mode);
  VariableProxy* NewUnresolved(const AstRawString* name, int begin_pos,
                               int end_pos = kNoSourcePosition,
                               Variable::Kind kind = Variable::NORMAL);
  VariableProxy* NewUnresolved(const AstRawString* name);
  Variable* Declare(Declaration* declaration,
                    DeclarationDescriptor::Kind declaration_kind,
                    VariableMode mode, InitializationFlag init, bool* ok,
                    Scope* declaration_scope = nullptr);
  Declaration* DeclareVariable(const AstRawString* name, VariableMode mode,
                               int pos, bool* ok);
  Declaration* DeclareVariable(const AstRawString* name, VariableMode mode,
                               InitializationFlag init, int pos, bool* ok);

  bool TargetStackContainsLabel(const AstRawString* label);
  BreakableStatement* LookupBreakTarget(const AstRawString* label, bool* ok);
  IterationStatement* LookupContinueTarget(const AstRawString* label, bool* ok);

  Statement* BuildAssertIsCoercible(Variable* var);

  // Factory methods.
  FunctionLiteral* DefaultConstructor(const AstRawString* name, bool call_super,
                                      int pos, int end_pos,
                                      LanguageMode language_mode);

  // Skip over a lazy function, either using cached data if we have it, or
  // by parsing the function with PreParser. Consumes the ending }.
  //
  // If bookmark is set, the (pre-)parser may decide to abort skipping
  // in order to force the function to be eagerly parsed, after all.
  // In this case, it'll reset the scanner using the bookmark.
  void SkipLazyFunctionBody(int* materialized_literal_count,
                            int* expected_property_count, bool* ok,
                            Scanner::BookmarkScope* bookmark = nullptr);

  PreParser::PreParseResult ParseLazyFunctionBodyWithPreParser(
      SingletonLogger* logger, Scanner::BookmarkScope* bookmark = nullptr);

  Block* BuildParameterInitializationBlock(
      const ParserFormalParameters& parameters, bool* ok);
  Block* BuildRejectPromiseOnException(Block* block, bool* ok);

  // Consumes the ending }.
  ZoneList<Statement*>* ParseEagerFunctionBody(
      const AstRawString* function_name, int pos,
      const ParserFormalParameters& parameters, FunctionKind kind,
      FunctionLiteral::FunctionType function_type, bool* ok);

  void ThrowPendingError(Isolate* isolate, Handle<Script> script);

  class TemplateLiteral : public ZoneObject {
   public:
    TemplateLiteral(Zone* zone, int pos)
        : cooked_(8, zone), raw_(8, zone), expressions_(8, zone), pos_(pos) {}

    const ZoneList<Expression*>* cooked() const { return &cooked_; }
    const ZoneList<Expression*>* raw() const { return &raw_; }
    const ZoneList<Expression*>* expressions() const { return &expressions_; }
    int position() const { return pos_; }

    void AddTemplateSpan(Literal* cooked, Literal* raw, int end, Zone* zone) {
      DCHECK_NOT_NULL(cooked);
      DCHECK_NOT_NULL(raw);
      cooked_.Add(cooked, zone);
      raw_.Add(raw, zone);
    }

    void AddExpression(Expression* expression, Zone* zone) {
      DCHECK_NOT_NULL(expression);
      expressions_.Add(expression, zone);
    }

   private:
    ZoneList<Expression*> cooked_;
    ZoneList<Expression*> raw_;
    ZoneList<Expression*> expressions_;
    int pos_;
  };

  typedef TemplateLiteral* TemplateLiteralState;

  TemplateLiteralState OpenTemplateLiteral(int pos);
  void AddTemplateSpan(TemplateLiteralState* state, bool tail);
  void AddTemplateExpression(TemplateLiteralState* state,
                             Expression* expression);
  Expression* CloseTemplateLiteral(TemplateLiteralState* state, int start,
                                   Expression* tag);
  uint32_t ComputeTemplateLiteralHash(const TemplateLiteral* lit);

  void ParseAsyncArrowSingleExpressionBody(ZoneList<Statement*>* body,
                                           bool accept_IN,
                                           ExpressionClassifier* classifier,
                                           int pos, bool* ok) {
    DesugarAsyncFunctionBody(ast_value_factory()->empty_string(), scope(), body,
                             classifier, kAsyncArrowFunction,
                             FunctionBodyType::kSingleExpression, accept_IN,
                             pos, ok);
  }

  ZoneList<Expression*>* PrepareSpreadArguments(ZoneList<Expression*>* list);
  Expression* SpreadCall(Expression* function, ZoneList<Expression*>* args,
                         int pos);
  Expression* SpreadCallNew(Expression* function, ZoneList<Expression*>* args,
                            int pos);

  void SetLanguageMode(Scope* scope, LanguageMode mode);
  void RaiseLanguageMode(LanguageMode mode);

  V8_INLINE void MarkCollectedTailCallExpressions();
  V8_INLINE void MarkTailPosition(Expression* expression);

  // Rewrite all DestructuringAssignments in the current FunctionState.
  V8_INLINE void RewriteDestructuringAssignments();

  V8_INLINE Expression* RewriteExponentiation(Expression* left,
                                              Expression* right, int pos);
  V8_INLINE Expression* RewriteAssignExponentiation(Expression* left,
                                                    Expression* right, int pos);

  friend class NonPatternRewriter;
  V8_INLINE Expression* RewriteSpreads(ArrayLiteral* lit);

  // Rewrite expressions that are not used as patterns
  V8_INLINE void RewriteNonPattern(ExpressionClassifier* classifier, bool* ok);

  V8_INLINE void QueueDestructuringAssignmentForRewriting(
      Expression* assignment);
  V8_INLINE void QueueNonPatternForRewriting(Expression* expr, bool* ok);

  friend class InitializerRewriter;
  void RewriteParameterInitializer(Expression* expr, Scope* scope);

  Expression* BuildCreateJSGeneratorObject(int pos, FunctionKind kind);
  Expression* BuildResolvePromise(Expression* value, int pos);
  Expression* BuildRejectPromise(Expression* value, int pos);
  VariableProxy* BuildDotPromise();
  VariableProxy* BuildDotDebugIsActive();

  // Generic AST generator for throwing errors from compiled code.
  Expression* NewThrowError(Runtime::FunctionId function_id,
                            MessageTemplate::Template message,
                            const AstRawString* arg, int pos);

  void FinalizeIteratorUse(Variable* completion, Expression* condition,
                           Variable* iter, Block* iterator_use, Block* result);

  Statement* FinalizeForOfStatement(ForOfStatement* loop, Variable* completion,
                                    int pos);
  void BuildIteratorClose(ZoneList<Statement*>* statements, Variable* iterator,
                          Variable* input, Variable* output);
  void BuildIteratorCloseForCompletion(ZoneList<Statement*>* statements,
                                       Variable* iterator,
                                       Expression* completion);
  Statement* CheckCallable(Variable* var, Expression* error, int pos);

  V8_INLINE Expression* RewriteAwaitExpression(Expression* value, int pos);

  Expression* RewriteYieldStar(Expression* generator, Expression* expression,
                               int pos);

  void ParseArrowFunctionFormalParameters(ParserFormalParameters* parameters,
                                          Expression* params, int end_pos,
                                          bool* ok);
  void SetFunctionName(Expression* value, const AstRawString* name);

  // Helper functions for recursive descent.
  V8_INLINE bool IsEval(const AstRawString* identifier) const {
    return identifier == ast_value_factory()->eval_string();
  }

  V8_INLINE bool IsArguments(const AstRawString* identifier) const {
    return identifier == ast_value_factory()->arguments_string();
  }

  V8_INLINE bool IsEvalOrArguments(const AstRawString* identifier) const {
    return IsEval(identifier) || IsArguments(identifier);
  }

  V8_INLINE bool IsUndefined(const AstRawString* identifier) const {
    return identifier == ast_value_factory()->undefined_string();
  }

  V8_INLINE bool IsFutureStrictReserved(const AstRawString* identifier) const {
    return scanner()->IdentifierIsFutureStrictReserved(identifier);
  }

  // Returns true if the expression is of type "this.foo".
  V8_INLINE static bool IsThisProperty(Expression* expression) {
    DCHECK(expression != NULL);
    Property* property = expression->AsProperty();
    return property != NULL && property->obj()->IsVariableProxy() &&
           property->obj()->AsVariableProxy()->is_this();
  }

  V8_INLINE static bool IsIdentifier(Expression* expression) {
    VariableProxy* operand = expression->AsVariableProxy();
    return operand != NULL && !operand->is_this();
  }

  V8_INLINE static const AstRawString* AsIdentifier(Expression* expression) {
    DCHECK(IsIdentifier(expression));
    return expression->AsVariableProxy()->raw_name();
  }

  V8_INLINE bool IsPrototype(const AstRawString* identifier) const {
    return identifier == ast_value_factory()->prototype_string();
  }

  V8_INLINE bool IsConstructor(const AstRawString* identifier) const {
    return identifier == ast_value_factory()->constructor_string();
  }

  V8_INLINE bool IsDirectEvalCall(Expression* expression) const {
    if (!expression->IsCall()) return false;
    expression = expression->AsCall()->expression();
    return IsIdentifier(expression) && IsEval(AsIdentifier(expression));
  }

  V8_INLINE static bool IsBoilerplateProperty(
      ObjectLiteral::Property* property) {
    return ObjectLiteral::IsBoilerplateProperty(property);
  }

  V8_INLINE static bool IsArrayIndex(const AstRawString* string,
                                     uint32_t* index) {
    return string->AsArrayIndex(index);
  }

  V8_INLINE static Expression* GetPropertyValue(
      ObjectLiteral::Property* property) {
    return property->value();
  }

  // Functions for encapsulating the differences between parsing and preparsing;
  // operations interleaved with the recursive descent.
  V8_INLINE static void PushLiteralName(FuncNameInferrer* fni,
                                        const AstRawString* id) {
    fni->PushLiteralName(id);
  }

  V8_INLINE void PushPropertyName(FuncNameInferrer* fni,
                                  Expression* expression) {
    if (expression->IsPropertyName()) {
      fni->PushLiteralName(expression->AsLiteral()->AsRawPropertyName());
    } else {
      fni->PushLiteralName(ast_value_factory()->anonymous_function_string());
    }
  }

  V8_INLINE static void InferFunctionName(FuncNameInferrer* fni,
                                          FunctionLiteral* func_to_infer) {
    fni->AddFunction(func_to_infer);
  }

  // If we assign a function literal to a property we pretenure the
  // literal so it can be added as a constant function property.
  V8_INLINE static void CheckAssigningFunctionLiteralToProperty(
      Expression* left, Expression* right) {
    DCHECK(left != NULL);
    if (left->IsProperty() && right->IsFunctionLiteral()) {
      right->AsFunctionLiteral()->set_pretenure();
    }
  }

  // Determine if the expression is a variable proxy and mark it as being used
  // in an assignment or with a increment/decrement operator.
  V8_INLINE static Expression* MarkExpressionAsAssigned(
      Expression* expression) {
    VariableProxy* proxy =
        expression != NULL ? expression->AsVariableProxy() : NULL;
    if (proxy != NULL) proxy->set_is_assigned();
    return expression;
  }

  // Returns true if we have a binary expression between two numeric
  // literals. In that case, *x will be changed to an expression which is the
  // computed value.
  bool ShortcutNumericLiteralBinaryExpression(Expression** x, Expression* y,
                                              Token::Value op, int pos);

  // Rewrites the following types of unary expressions:
  // not <literal> -> true / false
  // + <numeric literal> -> <numeric literal>
  // - <numeric literal> -> <numeric literal with value negated>
  // ! <literal> -> true / false
  // The following rewriting rules enable the collection of type feedback
  // without any special stub and the multiplication is removed later in
  // Crankshaft's canonicalization pass.
  // + foo -> foo * 1
  // - foo -> foo * (-1)
  // ~ foo -> foo ^(~0)
  Expression* BuildUnaryExpression(Expression* expression, Token::Value op,
                                   int pos);

  Expression* BuildIteratorResult(Expression* value, bool done);

  // Generate AST node that throws a ReferenceError with the given type.
  V8_INLINE Expression* NewThrowReferenceError(
      MessageTemplate::Template message, int pos) {
    return NewThrowError(Runtime::kNewReferenceError, message,
                         ast_value_factory()->empty_string(), pos);
  }

  // Generate AST node that throws a SyntaxError with the given
  // type. The first argument may be null (in the handle sense) in
  // which case no arguments are passed to the constructor.
  V8_INLINE Expression* NewThrowSyntaxError(MessageTemplate::Template message,
                                            const AstRawString* arg, int pos) {
    return NewThrowError(Runtime::kNewSyntaxError, message, arg, pos);
  }

  // Generate AST node that throws a TypeError with the given
  // type. Both arguments must be non-null (in the handle sense).
  V8_INLINE Expression* NewThrowTypeError(MessageTemplate::Template message,
                                          const AstRawString* arg, int pos) {
    return NewThrowError(Runtime::kNewTypeError, message, arg, pos);
  }

  // Reporting errors.
  V8_INLINE void ReportMessageAt(Scanner::Location source_location,
                                 MessageTemplate::Template message,
                                 const char* arg = NULL,
                                 ParseErrorType error_type = kSyntaxError) {
    if (stack_overflow()) {
      // Suppress the error message (syntax error or such) in the presence of a
      // stack overflow. The isolate allows only one pending exception at at
      // time
      // and we want to report the stack overflow later.
      return;
    }
    pending_error_handler_.ReportMessageAt(source_location.beg_pos,
                                           source_location.end_pos, message,
                                           arg, error_type);
  }

  V8_INLINE void ReportMessageAt(Scanner::Location source_location,
                                 MessageTemplate::Template message,
                                 const AstRawString* arg,
                                 ParseErrorType error_type = kSyntaxError) {
    if (stack_overflow()) {
      // Suppress the error message (syntax error or such) in the presence of a
      // stack overflow. The isolate allows only one pending exception at at
      // time
      // and we want to report the stack overflow later.
      return;
    }
    pending_error_handler_.ReportMessageAt(source_location.beg_pos,
                                           source_location.end_pos, message,
                                           arg, error_type);
  }

  // "null" return type creators.
  V8_INLINE static const AstRawString* EmptyIdentifier() { return nullptr; }
  V8_INLINE static Expression* EmptyExpression() { return nullptr; }
  V8_INLINE static Literal* EmptyLiteral() { return nullptr; }
  V8_INLINE static ObjectLiteralProperty* EmptyObjectLiteralProperty() {
    return nullptr;
  }
  V8_INLINE static FunctionLiteral* EmptyFunctionLiteral() { return nullptr; }

  // Used in error return values.
  V8_INLINE static ZoneList<Expression*>* NullExpressionList() {
    return nullptr;
  }

  // Non-NULL empty string.
  V8_INLINE const AstRawString* EmptyIdentifierString() const {
    return ast_value_factory()->empty_string();
  }

  // Odd-ball literal creators.
  V8_INLINE Literal* GetLiteralTheHole(int position) {
    return factory()->NewTheHoleLiteral(kNoSourcePosition);
  }

  // Producing data during the recursive descent.
  V8_INLINE const AstRawString* GetSymbol() const {
    const AstRawString* result = scanner()->CurrentSymbol(ast_value_factory());
    DCHECK(result != NULL);
    return result;
  }

  V8_INLINE const AstRawString* GetNextSymbol() const {
    return scanner()->NextSymbol(ast_value_factory());
  }

  V8_INLINE const AstRawString* GetNumberAsSymbol() const {
    double double_value = scanner()->DoubleValue();
    char array[100];
    const char* string = DoubleToCString(double_value, ArrayVector(array));
    return ast_value_factory()->GetOneByteString(string);
  }

  V8_INLINE Expression* ThisExpression(int pos = kNoSourcePosition) {
    return NewUnresolved(ast_value_factory()->this_string(), pos, pos + 4,
                         Variable::THIS);
  }

  Expression* NewSuperPropertyReference(int pos);
  Expression* NewSuperCallReference(int pos);
  Expression* NewTargetExpression(int pos);
  Expression* FunctionSentExpression(int pos);

  Literal* ExpressionFromLiteral(Token::Value token, int pos);

  V8_INLINE Expression* ExpressionFromIdentifier(
      const AstRawString* name, int start_position, int end_position,
      InferName infer = InferName::kYes) {
    if (infer == InferName::kYes && fni_ != NULL) {
      fni_->PushVariableName(name);
    }
    return NewUnresolved(name, start_position, end_position);
  }

  V8_INLINE Expression* ExpressionFromString(int pos) {
    const AstRawString* symbol = GetSymbol();
    if (fni_ != NULL) fni_->PushLiteralName(symbol);
    return factory()->NewStringLiteral(symbol, pos);
  }

  V8_INLINE ZoneList<Expression*>* NewExpressionList(int size) const {
    return new (zone()) ZoneList<Expression*>(size, zone());
  }
  V8_INLINE ZoneList<ObjectLiteral::Property*>* NewPropertyList(
      int size) const {
    return new (zone()) ZoneList<ObjectLiteral::Property*>(size, zone());
  }
  V8_INLINE ZoneList<Statement*>* NewStatementList(int size) const {
    return new (zone()) ZoneList<Statement*>(size, zone());
  }

  V8_INLINE void AddParameterInitializationBlock(
      const ParserFormalParameters& parameters, ZoneList<Statement*>* body,
      bool is_async, bool* ok) {
    if (parameters.is_simple) return;
    auto* init_block = BuildParameterInitializationBlock(parameters, ok);
    if (!*ok) return;
    if (is_async) {
      init_block = BuildRejectPromiseOnException(init_block, ok);
      if (!*ok) return;
    }
    if (init_block != nullptr) body->Add(init_block, zone());
  }

  V8_INLINE void AddFormalParameter(ParserFormalParameters* parameters,
                                    Expression* pattern,
                                    Expression* initializer,
                                    int initializer_end_position,
                                    bool is_rest) {
    bool is_simple = pattern->IsVariableProxy() && initializer == nullptr;
    const AstRawString* name = is_simple
                                   ? pattern->AsVariableProxy()->raw_name()
                                   : ast_value_factory()->empty_string();
    parameters->params.Add(
        ParserFormalParameters::Parameter(name, pattern, initializer,
                                          initializer_end_position, is_rest),
        parameters->scope->zone());
  }

  V8_INLINE void DeclareFormalParameter(
      DeclarationScope* scope,
      const ParserFormalParameters::Parameter& parameter,
      ExpressionClassifier* classifier) {
    bool is_duplicate = false;
    bool is_simple = classifier->is_simple_parameter_list();
    auto name = is_simple || parameter.is_rest
                    ? parameter.name
                    : ast_value_factory()->empty_string();
    auto mode = is_simple || parameter.is_rest ? VAR : TEMPORARY;
    if (!is_simple) scope->SetHasNonSimpleParameters();
    bool is_optional = parameter.initializer != nullptr;
    Variable* var =
        scope->DeclareParameter(name, mode, is_optional, parameter.is_rest,
                                &is_duplicate, ast_value_factory());
    if (is_duplicate) {
      classifier->RecordDuplicateFormalParameterError(scanner()->location());
    }
    if (is_sloppy(scope->language_mode())) {
      // TODO(sigurds) Mark every parameter as maybe assigned. This is a
      // conservative approximation necessary to account for parameters
      // that are assigned via the arguments array.
      var->set_maybe_assigned();
    }
  }

  void ParseArrowFunctionFormalParameterList(
      ParserFormalParameters* parameters, Expression* params,
      const Scanner::Location& params_loc, Scanner::Location* duplicate_loc,
      const Scope::Snapshot& scope_snapshot, bool* ok);

  void ReindexLiterals(const ParserFormalParameters& parameters);

  V8_INLINE Expression* NoTemplateTag() { return NULL; }
  V8_INLINE static bool IsTaggedTemplate(const Expression* tag) {
    return tag != NULL;
  }

  V8_INLINE void MaterializeUnspreadArgumentsLiterals(int count) {}

  Expression* ExpressionListToExpression(ZoneList<Expression*>* args);

  void SetFunctionNameFromPropertyName(ObjectLiteralProperty* property,
                                       const AstRawString* name);

  void SetFunctionNameFromIdentifierRef(Expression* value,
                                        Expression* identifier);

  V8_INLINE ZoneList<typename ExpressionClassifier::Error>*
  GetReportedErrorList() const {
    return function_state_->GetReportedErrorList();
  }

  V8_INLINE ZoneList<Expression*>* GetNonPatternList() const {
    return function_state_->non_patterns_to_rewrite();
  }

  // Parser's private field members.

  Scanner scanner_;
  PreParser* reusable_preparser_;
  Scope* original_scope_;  // for ES5 function declarations in sloppy eval
  Target* target_stack_;  // for break, continue statements
  ScriptCompiler::CompileOptions compile_options_;
  ParseData* cached_parse_data_;

  PendingCompilationErrorHandler pending_error_handler_;

  // Other information which will be stored in Parser and moved to Isolate after
  // parsing.
  int use_counts_[v8::Isolate::kUseCounterFeatureCount];
  int total_preparse_skipped_;
  HistogramTimer* pre_parse_timer_;

  bool parsing_on_main_thread_;

#ifdef DEBUG
  void Print(AstNode* node);
#endif  // DEBUG
};


<<<<<<< HEAD
bool ParserTraits::IsFutureStrictReserved(
    const AstRawString* identifier) const {
  return parser_->scanner()->IdentifierIsFutureStrictReserved(identifier);
}

Scope* ParserTraits::NewScopeWithParent(Scope* parent, ScopeType scope_type) {
  return parser_->NewScopeWithParent(parent, scope_type);
}

Scope* ParserTraits::NewScope(ScopeType scope_type) {
  return parser_->NewScope(scope_type);
}

DeclarationScope* ParserTraits::NewFunctionScope(FunctionKind kind) {
  return parser_->NewFunctionScope(kind);
}

ZoneList<typesystem::Type*>* ParserTraits::EmptyTypeList() const {
  return new (parser_->zone()) ZoneList<typesystem::Type*>(1, parser_->zone());
}


ZoneList<typesystem::TypeParameter*>* ParserTraits::EmptyTypeParameters()
    const {
  return new (parser_->zone())
      ZoneList<typesystem::TypeParameter*>(1, parser_->zone());
}


ZoneList<typesystem::FormalParameter*>* ParserTraits::EmptyFormalParameters()
    const {
  return new (parser_->zone())
      ZoneList<typesystem::FormalParameter*>(1, parser_->zone());
}


ZoneList<const AstRawString*>* ParserTraits::EmptyIdentifierList() const {
  return new (parser_->zone())
      ZoneList<const AstRawString*>(1, parser_->zone());
}


ZoneList<typesystem::TypeMember*>* ParserTraits::EmptyTypeMembers() const {
  return new (parser_->zone())
      ZoneList<typesystem::TypeMember*>(4, parser_->zone());
}


const AstRawString* ParserTraits::EmptyIdentifierString() {
  return parser_->ast_value_factory()->empty_string();
}


void ParserTraits::SkipLazyFunctionBody(int* materialized_literal_count,
                                        int* expected_property_count, bool* ok,
                                        Scanner::BookmarkScope* bookmark) {
  return parser_->SkipLazyFunctionBody(materialized_literal_count,
                                       expected_property_count, ok, bookmark);
}


ZoneList<Statement*>* ParserTraits::ParseEagerFunctionBody(
    const AstRawString* name, int pos, const ParserFormalParameters& parameters,
    FunctionKind kind, FunctionLiteral::FunctionType function_type, bool* ok) {
  return parser_->ParseEagerFunctionBody(name, pos, parameters, kind,
                                         function_type, ok);
}


void ParserTraits::CheckConflictingVarDeclarations(v8::internal::Scope* scope,
                                                   bool* ok) {
  parser_->CheckConflictingVarDeclarations(scope, ok);
}


=======
>>>>>>> 57ce7d67
// Support for handling complex values (array and object literals) that
// can be fully handled at compile time.
class CompileTimeValue: public AllStatic {
 public:
  enum LiteralType {
    OBJECT_LITERAL_FAST_ELEMENTS,
    OBJECT_LITERAL_SLOW_ELEMENTS,
    ARRAY_LITERAL
  };

  static bool IsCompileTimeValue(Expression* expression);

  // Get the value as a compile time value.
  static Handle<FixedArray> GetValue(Isolate* isolate, Expression* expression);

  // Get the type of a compile time value returned by GetValue().
  static LiteralType GetLiteralType(Handle<FixedArray> value);

  // Get the elements array of a compile time value returned by GetValue().
  static Handle<FixedArray> GetElements(Handle<FixedArray> value);

 private:
  static const int kLiteralTypeSlot = 0;
  static const int kElementsSlot = 1;

  DISALLOW_IMPLICIT_CONSTRUCTORS(CompileTimeValue);
};

}  // namespace internal
}  // namespace v8

#endif  // V8_PARSING_PARSER_H_<|MERGE_RESOLUTION|>--- conflicted
+++ resolved
@@ -23,233 +23,6 @@
 class ScriptData;
 class Target;
 
-<<<<<<< HEAD
-// A container for the inputs, configuration options, and outputs of parsing.
-class ParseInfo {
- public:
-  explicit ParseInfo(Zone* zone);
-  ParseInfo(Zone* zone, Handle<JSFunction> function);
-  ParseInfo(Zone* zone, Handle<Script> script);
-  // TODO(all) Only used via Debug::FindSharedFunctionInfoInScript, remove?
-  ParseInfo(Zone* zone, Handle<SharedFunctionInfo> shared);
-
-  ~ParseInfo() {
-    if (ast_value_factory_owned()) {
-      delete ast_value_factory_;
-      set_ast_value_factory_owned(false);
-    }
-    ast_value_factory_ = nullptr;
-  }
-
-  Zone* zone() const { return zone_; }
-
-// Convenience accessor methods for flags.
-#define FLAG_ACCESSOR(flag, getter, setter)     \
-  bool getter() const { return GetFlag(flag); } \
-  void setter() { SetFlag(flag); }              \
-  void setter(bool val) { SetFlag(flag, val); }
-
-  FLAG_ACCESSOR(kToplevel, is_toplevel, set_toplevel)
-  FLAG_ACCESSOR(kLazy, is_lazy, set_lazy)
-  FLAG_ACCESSOR(kEval, is_eval, set_eval)
-  FLAG_ACCESSOR(kGlobal, is_global, set_global)
-  FLAG_ACCESSOR(kStrictMode, is_strict_mode, set_strict_mode)
-  FLAG_ACCESSOR(kNative, is_native, set_native)
-  FLAG_ACCESSOR(kModule, is_module, set_module)
-  FLAG_ACCESSOR(kAllowLazyParsing, allow_lazy_parsing, set_allow_lazy_parsing)
-  FLAG_ACCESSOR(kAstValueFactoryOwned, ast_value_factory_owned,
-                set_ast_value_factory_owned)
-  FLAG_ACCESSOR(kIsNamedExpression, is_named_expression,
-                set_is_named_expression)
-  FLAG_ACCESSOR(kCallsEval, calls_eval, set_calls_eval)
-  FLAG_ACCESSOR(kTyped, is_typed, set_typed)
-
-#undef FLAG_ACCESSOR
-
-  void set_parse_restriction(ParseRestriction restriction) {
-    SetFlag(kParseRestriction, restriction != NO_PARSE_RESTRICTION);
-  }
-
-  ParseRestriction parse_restriction() const {
-    return GetFlag(kParseRestriction) ? ONLY_SINGLE_FUNCTION_LITERAL
-                                      : NO_PARSE_RESTRICTION;
-  }
-
-  ScriptCompiler::ExternalSourceStream* source_stream() const {
-    return source_stream_;
-  }
-  void set_source_stream(ScriptCompiler::ExternalSourceStream* source_stream) {
-    source_stream_ = source_stream;
-  }
-
-  ScriptCompiler::StreamedSource::Encoding source_stream_encoding() const {
-    return source_stream_encoding_;
-  }
-  void set_source_stream_encoding(
-      ScriptCompiler::StreamedSource::Encoding source_stream_encoding) {
-    source_stream_encoding_ = source_stream_encoding;
-  }
-
-  Utf16CharacterStream* character_stream() const { return character_stream_; }
-  void set_character_stream(Utf16CharacterStream* character_stream) {
-    character_stream_ = character_stream;
-  }
-
-  v8::Extension* extension() const { return extension_; }
-  void set_extension(v8::Extension* extension) { extension_ = extension; }
-
-  ScriptData** cached_data() const { return cached_data_; }
-  void set_cached_data(ScriptData** cached_data) { cached_data_ = cached_data; }
-
-  ScriptCompiler::CompileOptions compile_options() const {
-    return compile_options_;
-  }
-  void set_compile_options(ScriptCompiler::CompileOptions compile_options) {
-    compile_options_ = compile_options;
-  }
-
-  DeclarationScope* script_scope() const { return script_scope_; }
-  void set_script_scope(DeclarationScope* script_scope) {
-    script_scope_ = script_scope;
-  }
-
-  AstValueFactory* ast_value_factory() const { return ast_value_factory_; }
-  void set_ast_value_factory(AstValueFactory* ast_value_factory) {
-    ast_value_factory_ = ast_value_factory;
-  }
-
-  const AstRawString* function_name() const { return function_name_; }
-  void set_function_name(const AstRawString* function_name) {
-    function_name_ = function_name;
-  }
-
-  FunctionLiteral* literal() const { return literal_; }
-  void set_literal(FunctionLiteral* literal) { literal_ = literal; }
-
-  DeclarationScope* scope() const { return literal()->scope(); }
-
-  UnicodeCache* unicode_cache() const { return unicode_cache_; }
-  void set_unicode_cache(UnicodeCache* unicode_cache) {
-    unicode_cache_ = unicode_cache;
-  }
-
-  uintptr_t stack_limit() const { return stack_limit_; }
-  void set_stack_limit(uintptr_t stack_limit) { stack_limit_ = stack_limit; }
-
-  uint32_t hash_seed() const { return hash_seed_; }
-  void set_hash_seed(uint32_t hash_seed) { hash_seed_ = hash_seed; }
-
-  int compiler_hints() const { return compiler_hints_; }
-  void set_compiler_hints(int compiler_hints) {
-    compiler_hints_ = compiler_hints;
-  }
-
-  int start_position() const { return start_position_; }
-  void set_start_position(int start_position) {
-    start_position_ = start_position;
-  }
-
-  int end_position() const { return end_position_; }
-  void set_end_position(int end_position) { end_position_ = end_position; }
-
-  // Getters for individual compiler hints.
-  bool is_declaration() const;
-  bool is_arrow() const;
-  bool is_async() const;
-  bool is_default_constructor() const;
-  FunctionKind function_kind() const;
-
-  //--------------------------------------------------------------------------
-  // TODO(titzer): these should not be part of ParseInfo.
-  //--------------------------------------------------------------------------
-  Isolate* isolate() const { return isolate_; }
-  Handle<SharedFunctionInfo> shared_info() const { return shared_; }
-  Handle<Script> script() const { return script_; }
-  Handle<Context> context() const { return context_; }
-  void clear_script() { script_ = Handle<Script>::null(); }
-  void set_isolate(Isolate* isolate) { isolate_ = isolate; }
-  void set_shared_info(Handle<SharedFunctionInfo> shared) { shared_ = shared; }
-  void set_context(Handle<Context> context) { context_ = context; }
-  void set_script(Handle<Script> script) { script_ = script; }
-  //--------------------------------------------------------------------------
-
-  LanguageMode language_mode() const {
-    return construct_language_mode(is_strict_mode());
-  }
-  void set_language_mode(LanguageMode language_mode) {
-    STATIC_ASSERT(LANGUAGE_END == 3);
-    set_strict_mode(is_strict(language_mode));
-  }
-
-  void ReopenHandlesInNewHandleScope() {
-    shared_ = Handle<SharedFunctionInfo>(*shared_);
-    script_ = Handle<Script>(*script_);
-    context_ = Handle<Context>(*context_);
-  }
-
-#ifdef DEBUG
-  bool script_is_native() const {
-    return script_->type() == Script::TYPE_NATIVE;
-  }
-#endif  // DEBUG
-
- private:
-  // Various configuration flags for parsing.
-  enum Flag {
-    // ---------- Input flags ---------------------------
-    kToplevel = 1 << 0,
-    kLazy = 1 << 1,
-    kEval = 1 << 2,
-    kGlobal = 1 << 3,
-    kStrictMode = 1 << 4,
-    kNative = 1 << 5,
-    kParseRestriction = 1 << 6,
-    kModule = 1 << 7,
-    kAllowLazyParsing = 1 << 8,
-    kIsNamedExpression = 1 << 9,
-    kCallsEval = 1 << 10,
-    kTyped = 1 << 11,
-    // ---------- Output flags --------------------------
-    kAstValueFactoryOwned = 1 << 12
-  };
-
-  //------------- Inputs to parsing and scope analysis -----------------------
-  Zone* zone_;
-  unsigned flags_;
-  ScriptCompiler::ExternalSourceStream* source_stream_;
-  ScriptCompiler::StreamedSource::Encoding source_stream_encoding_;
-  Utf16CharacterStream* character_stream_;
-  v8::Extension* extension_;
-  ScriptCompiler::CompileOptions compile_options_;
-  DeclarationScope* script_scope_;
-  UnicodeCache* unicode_cache_;
-  uintptr_t stack_limit_;
-  uint32_t hash_seed_;
-  int compiler_hints_;
-  int start_position_;
-  int end_position_;
-
-  // TODO(titzer): Move handles and isolate out of ParseInfo.
-  Isolate* isolate_;
-  Handle<SharedFunctionInfo> shared_;
-  Handle<Script> script_;
-  Handle<Context> context_;
-
-  //----------- Inputs+Outputs of parsing and scope analysis -----------------
-  ScriptData** cached_data_;  // used if available, populated if requested.
-  AstValueFactory* ast_value_factory_;  // used if available, otherwise new.
-  const AstRawString* function_name_;
-
-  //----------- Output of parsing and scope analysis ------------------------
-  FunctionLiteral* literal_;
-
-  void SetFlag(Flag f) { flags_ |= f; }
-  void SetFlag(Flag f, bool v) { flags_ = v ? flags_ | f : flags_ & ~f; }
-  bool GetFlag(Flag f) const { return (flags_ & f) != 0; }
-};
-
-=======
->>>>>>> 57ce7d67
 class FunctionEntry BASE_EMBEDDED {
  public:
   enum {
@@ -378,6 +151,7 @@
 
   // Return types for traversing functions.
   typedef const AstRawString* Identifier;
+  typedef ZoneList<const AstRawString*>* IdentifierList;
   typedef v8::internal::Expression* Expression;
   typedef Yield* YieldExpression;
   typedef v8::internal::FunctionLiteral* FunctionLiteral;
@@ -388,502 +162,26 @@
   typedef ZoneList<ObjectLiteral::Property*>* PropertyList;
   typedef ParserFormalParameters::Parameter FormalParameter;
   typedef ParserFormalParameters FormalParameters;
+  typedef v8::internal::Statement* Statement;
   typedef ZoneList<v8::internal::Statement*>* StatementList;
 
   // For constructing objects returned by the traversing functions.
   typedef AstNodeFactory Factory;
+
+  struct TypeSystem {
+    typedef v8::internal::typesystem::Type* Type;
+    typedef ZoneList<v8::internal::typesystem::Type*>* TypeList;
+    typedef v8::internal::typesystem::TypeParameter* TypeParameter;
+    typedef ZoneList<v8::internal::typesystem::TypeParameter*>* TypeParameters;
+    typedef v8::internal::typesystem::FormalParameter* FormalParameter;
+    typedef ZoneList<v8::internal::typesystem::FormalParameter*>*
+        FormalParameters;
+    typedef v8::internal::typesystem::TypeMember* TypeMember;
+    typedef ZoneList<v8::internal::typesystem::TypeMember*>* TypeMembers;
+  };
 };
 
 class Parser : public ParserBase<Parser> {
- public:
-<<<<<<< HEAD
-  struct Type {
-    // TODO(marja): To be removed. The Traits object should contain all the data
-    // it needs.
-    typedef v8::internal::Parser* Parser;
-
-    typedef Variable GeneratorVariable;
-
-    typedef v8::internal::AstProperties AstProperties;
-
-    typedef v8::internal::ExpressionClassifier<ParserTraits>
-        ExpressionClassifier;
-
-    // Return types for traversing functions.
-    typedef const AstRawString* Identifier;
-    typedef ZoneList<const AstRawString*>* IdentifierList;
-    typedef v8::internal::Expression* Expression;
-    typedef Yield* YieldExpression;
-    typedef v8::internal::FunctionLiteral* FunctionLiteral;
-    typedef v8::internal::ClassLiteral* ClassLiteral;
-    typedef v8::internal::Literal* Literal;
-    typedef ObjectLiteral::Property* ObjectLiteralProperty;
-    typedef ZoneList<v8::internal::Expression*>* ExpressionList;
-    typedef ZoneList<ObjectLiteral::Property*>* PropertyList;
-    typedef ParserFormalParameters::Parameter FormalParameter;
-    typedef ParserFormalParameters FormalParameters;
-    typedef v8::internal::Statement* Statement;
-    typedef ZoneList<v8::internal::Statement*>* StatementList;
-
-    struct TypeSystem {
-      typedef v8::internal::typesystem::Type* Type;
-      typedef ZoneList<v8::internal::typesystem::Type*>* TypeList;
-      typedef v8::internal::typesystem::TypeParameter* TypeParameter;
-      typedef ZoneList<v8::internal::typesystem::TypeParameter*>*
-          TypeParameters;
-      typedef v8::internal::typesystem::FormalParameter* FormalParameter;
-      typedef ZoneList<v8::internal::typesystem::FormalParameter*>*
-          FormalParameters;
-      typedef v8::internal::typesystem::TypeMember* TypeMember;
-      typedef ZoneList<v8::internal::typesystem::TypeMember*>* TypeMembers;
-    };
-
-    // For constructing objects returned by the traversing functions.
-    typedef AstNodeFactory Factory;
-  };
-=======
-  explicit Parser(ParseInfo* info);
-  ~Parser() {
-    delete reusable_preparser_;
-    reusable_preparser_ = NULL;
-    delete cached_parse_data_;
-    cached_parse_data_ = NULL;
-  }
->>>>>>> 57ce7d67
-
-  // Parses the source code represented by the compilation info and sets its
-  // function literal.  Returns false (and deallocates any allocated AST
-  // nodes) if parsing failed.
-  static bool ParseStatic(ParseInfo* info);
-  bool Parse(ParseInfo* info);
-  void ParseOnBackground(ParseInfo* info);
-
-  void DeserializeScopeChain(ParseInfo* info, Handle<Context> context,
-                             Scope::DeserializationMode deserialization_mode);
-
-  // Handle errors detected during parsing, move statistics to Isolate,
-  // internalize strings (move them to the heap).
-  void Internalize(Isolate* isolate, Handle<Script> script, bool error);
-  void HandleSourceURLComments(Isolate* isolate, Handle<Script> script);
-
- private:
-  friend class ParserBase<Parser>;
-  friend class v8::internal::ExpressionClassifier<ParserTypes<Parser>>;
-
-  // Runtime encoding of different completion modes.
-  enum CompletionKind {
-    kNormalCompletion,
-    kThrowCompletion,
-    kAbruptCompletion
-  };
-
-  enum class FunctionBodyType { kNormal, kSingleExpression };
-
-  DeclarationScope* GetDeclarationScope() const {
-    return scope()->GetDeclarationScope();
-  }
-  DeclarationScope* GetClosureScope() const {
-    return scope()->GetClosureScope();
-  }
-  Variable* NewTemporary(const AstRawString* name) {
-    return scope()->NewTemporary(name);
-  }
-
-  // Limit the allowed number of local variables in a function. The hard limit
-  // is that offsets computed by FullCodeGenerator::StackOperand and similar
-  // functions are ints, and they should not overflow. In addition, accessing
-  // local variables creates user-controlled constants in the generated code,
-  // and we don't want too much user-controlled memory inside the code (this was
-  // the reason why this limit was introduced in the first place; see
-  // https://codereview.chromium.org/7003030/ ).
-  static const int kMaxNumFunctionLocals = 4194303;  // 2^22-1
-
-  // Returns NULL if parsing failed.
-  FunctionLiteral* ParseProgram(Isolate* isolate, ParseInfo* info);
-
-  FunctionLiteral* ParseLazy(Isolate* isolate, ParseInfo* info);
-  FunctionLiteral* DoParseLazy(ParseInfo* info, const AstRawString* raw_name,
-                               Utf16CharacterStream* source);
-
-  // Called by ParseProgram after setting up the scanner.
-  FunctionLiteral* DoParseProgram(ParseInfo* info);
-
-  void SetCachedData(ParseInfo* info);
-
-  ScriptCompiler::CompileOptions compile_options() const {
-    return compile_options_;
-  }
-  bool consume_cached_parse_data() const {
-    return compile_options_ == ScriptCompiler::kConsumeParserCache &&
-           cached_parse_data_ != NULL;
-  }
-  bool produce_cached_parse_data() const {
-    return compile_options_ == ScriptCompiler::kProduceParserCache;
-  }
-
-  // All ParseXXX functions take as the last argument an *ok parameter
-  // which is set to false if parsing failed; it is unchanged otherwise.
-  // By making the 'exception handling' explicit, we are forced to check
-  // for failure at the call sites.
-  void ParseStatementList(ZoneList<Statement*>* body, int end_token, bool* ok);
-  Statement* ParseStatementListItem(bool* ok);
-  void ParseModuleItemList(ZoneList<Statement*>* body, bool* ok);
-  Statement* ParseModuleItem(bool* ok);
-  const AstRawString* ParseModuleSpecifier(bool* ok);
-  void ParseImportDeclaration(bool* ok);
-  Statement* ParseExportDeclaration(bool* ok);
-  Statement* ParseExportDefault(bool* ok);
-  void ParseExportClause(ZoneList<const AstRawString*>* export_names,
-                         ZoneList<Scanner::Location>* export_locations,
-                         ZoneList<const AstRawString*>* local_names,
-                         Scanner::Location* reserved_loc, bool* ok);
-  struct NamedImport : public ZoneObject {
-    const AstRawString* import_name;
-    const AstRawString* local_name;
-    const Scanner::Location location;
-    NamedImport(const AstRawString* import_name, const AstRawString* local_name,
-                Scanner::Location location)
-        : import_name(import_name),
-          local_name(local_name),
-          location(location) {}
-  };
-  ZoneList<const NamedImport*>* ParseNamedImports(int pos, bool* ok);
-  Statement* ParseStatement(ZoneList<const AstRawString*>* labels,
-                            AllowLabelledFunctionStatement allow_function,
-                            bool* ok);
-  Statement* ParseSubStatement(ZoneList<const AstRawString*>* labels,
-                               AllowLabelledFunctionStatement allow_function,
-                               bool* ok);
-  Statement* ParseStatementAsUnlabelled(ZoneList<const AstRawString*>* labels,
-                                   bool* ok);
-  Statement* ParseFunctionDeclaration(bool* ok);
-  Statement* ParseHoistableDeclaration(ZoneList<const AstRawString*>* names,
-                                       bool default_export, bool* ok);
-  Statement* ParseHoistableDeclaration(int pos, ParseFunctionFlags flags,
-                                       ZoneList<const AstRawString*>* names,
-                                       bool default_export, bool* ok);
-  Statement* ParseAsyncFunctionDeclaration(ZoneList<const AstRawString*>* names,
-                                           bool default_export, bool* ok);
-  Expression* ParseAsyncFunctionExpression(bool* ok);
-  Statement* ParseClassDeclaration(ZoneList<const AstRawString*>* names,
-                                   bool default_export, bool* ok);
-  Statement* ParseNativeDeclaration(bool* ok);
-  Block* ParseBlock(ZoneList<const AstRawString*>* labels, bool* ok);
-  Block* ParseVariableStatement(VariableDeclarationContext var_context,
-                                ZoneList<const AstRawString*>* names,
-                                bool* ok);
-  DoExpression* ParseDoExpression(bool* ok);
-  Expression* ParseYieldStarExpression(bool* ok);
-
-  struct DeclarationDescriptor {
-    enum Kind { NORMAL, PARAMETER };
-    Parser* parser;
-    Scope* scope;
-    Scope* hoist_scope;
-    VariableMode mode;
-    int declaration_pos;
-    int initialization_pos;
-    Kind declaration_kind;
-  };
-
-  struct DeclarationParsingResult {
-    struct Declaration {
-      Declaration(Expression* pattern, int initializer_position,
-                  Expression* initializer)
-          : pattern(pattern),
-            initializer_position(initializer_position),
-            initializer(initializer) {}
-
-      Expression* pattern;
-      int initializer_position;
-      Expression* initializer;
-    };
-
-    DeclarationParsingResult()
-        : declarations(4),
-          first_initializer_loc(Scanner::Location::invalid()),
-          bindings_loc(Scanner::Location::invalid()) {}
-
-    Block* BuildInitializationBlock(ZoneList<const AstRawString*>* names,
-                                    bool* ok);
-
-    DeclarationDescriptor descriptor;
-    List<Declaration> declarations;
-    Scanner::Location first_initializer_loc;
-    Scanner::Location bindings_loc;
-  };
-
-<<<<<<< HEAD
-  // Generate AST node that throws a TypeError with the given
-  // type. Both arguments must be non-null (in the handle sense).
-  Expression* NewThrowTypeError(MessageTemplate::Template message,
-                                const AstRawString* arg, int pos);
-
-  // Generic AST generator for throwing errors from compiled code.
-  Expression* NewThrowError(Runtime::FunctionId function_id,
-                            MessageTemplate::Template message,
-                            const AstRawString* arg, int pos);
-
-  void FinalizeIteratorUse(Variable* completion, Expression* condition,
-                           Variable* iter, Block* iterator_use, Block* result);
-
-  Statement* FinalizeForOfStatement(ForOfStatement* loop, Variable* completion,
-                                    int pos);
-
-  // Reporting errors.
-  void ReportMessageAt(Scanner::Location source_location,
-                       MessageTemplate::Template message,
-                       const char* arg = NULL,
-                       ParseErrorType error_type = kSyntaxError);
-  void ReportMessage(MessageTemplate::Template message, const char* arg = NULL,
-                     ParseErrorType error_type = kSyntaxError);
-  void ReportMessage(MessageTemplate::Template message, const AstRawString* arg,
-                     ParseErrorType error_type = kSyntaxError);
-  void ReportMessageAt(Scanner::Location source_location,
-                       MessageTemplate::Template message,
-                       const AstRawString* arg,
-                       ParseErrorType error_type = kSyntaxError);
-
-  // "null" return type creators.
-  static const AstRawString* EmptyIdentifier() {
-    return NULL;
-  }
-  static Expression* EmptyExpression() {
-    return NULL;
-  }
-  static bool IsEmptyExpression(Expression* e) { return e == nullptr; }
-  static Literal* EmptyLiteral() {
-    return NULL;
-  }
-  static ObjectLiteralProperty* EmptyObjectLiteralProperty() { return NULL; }
-  static FunctionLiteral* EmptyFunctionLiteral() { return NULL; }
-
-  static typesystem::Type* EmptyType() { return nullptr; }
-  static ZoneList<typesystem::Type*>* NullTypeList() { return nullptr; }
-  V8_INLINE ZoneList<typesystem::Type*>* EmptyTypeList() const;
-  static ZoneList<typesystem::TypeParameter*>* NullTypeParameters() {
-    return nullptr;
-  }
-  static bool IsNullTypeParameters(
-      ZoneList<typesystem::TypeParameter*>* typ_pars) {
-    return typ_pars == nullptr;
-  }
-  V8_INLINE ZoneList<typesystem::TypeParameter*>* EmptyTypeParameters() const;
-  static ZoneList<typesystem::FormalParameter*>* NullFormalParameters() {
-    return nullptr;
-  }
-  V8_INLINE ZoneList<typesystem::FormalParameter*>* EmptyFormalParameters()
-      const;
-  static ZoneList<const AstRawString*>* NullIdentifierList() { return nullptr; }
-  V8_INLINE ZoneList<const AstRawString*>* EmptyIdentifierList() const;
-  static typesystem::Type* HoleTypeElement() { return nullptr; }
-  V8_INLINE ZoneList<typesystem::TypeMember*>* EmptyTypeMembers() const;
-  static typesystem::TypeMember* EmptyTypeMember() { return nullptr; }
-
-  // Used in error return values.
-  static ZoneList<Expression*>* NullExpressionList() {
-    return NULL;
-  }
-  static const AstRawString* EmptyFormalParameter() { return NULL; }
-
-  // Non-NULL empty string.
-  V8_INLINE const AstRawString* EmptyIdentifierString();
-
-  // Odd-ball literal creators.
-  Literal* GetLiteralTheHole(int position, AstNodeFactory* factory);
-
-  // Producing data during the recursive descent.
-  const AstRawString* GetSymbol(Scanner* scanner);
-  const AstRawString* GetNextSymbol(Scanner* scanner);
-  const AstRawString* GetNumberAsSymbol(Scanner* scanner);
-
-  Expression* ThisExpression(int pos);
-  Expression* NewSuperPropertyReference(AstNodeFactory* factory, int pos);
-  Expression* NewSuperCallReference(AstNodeFactory* factory, int pos);
-  Expression* NewTargetExpression(int pos);
-  Expression* FunctionSentExpression(AstNodeFactory* factory, int pos);
-  Literal* ExpressionFromLiteral(Token::Value token, int pos, Scanner* scanner,
-                                 AstNodeFactory* factory);
-  Expression* ExpressionFromIdentifier(const AstRawString* name,
-                                       int start_position, int end_position,
-                                       InferName = InferName::kYes);
-  Expression* ExpressionFromString(int pos, Scanner* scanner,
-                                   AstNodeFactory* factory);
-  Expression* GetIterator(Expression* iterable, AstNodeFactory* factory,
-                          int pos);
-  ZoneList<v8::internal::Expression*>* NewExpressionList(int size, Zone* zone) {
-    return new(zone) ZoneList<v8::internal::Expression*>(size, zone);
-  }
-  ZoneList<ObjectLiteral::Property*>* NewPropertyList(int size, Zone* zone) {
-    return new(zone) ZoneList<ObjectLiteral::Property*>(size, zone);
-  }
-  ZoneList<v8::internal::Statement*>* NewStatementList(int size, Zone* zone) {
-    return new(zone) ZoneList<v8::internal::Statement*>(size, zone);
-  }
-
-  V8_INLINE void AddParameterInitializationBlock(
-      const ParserFormalParameters& parameters,
-      ZoneList<v8::internal::Statement*>* body, bool is_async, bool* ok);
-
-  void ParseAsyncArrowSingleExpressionBody(
-      ZoneList<Statement*>* body, bool accept_IN,
-      Type::ExpressionClassifier* classifier, int pos, bool* ok);
-
-  V8_INLINE Scope* NewScope(ScopeType scope_type);
-  V8_INLINE DeclarationScope* NewFunctionScope(FunctionKind kind);
-  V8_INLINE Scope* NewScopeWithParent(Scope* parent, ScopeType scope_type);
-
-  V8_INLINE void AddFormalParameter(ParserFormalParameters* parameters,
-                                    Expression* pattern,
-                                    Expression* initializer,
-                                    int initializer_end_position, bool is_rest);
-  V8_INLINE void DeclareFormalParameter(
-      DeclarationScope* scope,
-      const ParserFormalParameters::Parameter& parameter,
-      Type::ExpressionClassifier* classifier);
-  void ParseArrowFunctionFormalParameters(ParserFormalParameters* parameters,
-                                          Expression* params, int end_pos,
-                                          bool* ok);
-  void ParseArrowFunctionFormalParameterList(
-      ParserFormalParameters* parameters, Expression* params,
-      const Scanner::Location& params_loc, Scanner::Location* duplicate_loc,
-      const Scope::Snapshot& scope_snapshot, bool* ok);
-
-  V8_INLINE Expression* ParseAsyncFunctionExpression(bool* ok);
-
-  V8_INLINE DoExpression* ParseDoExpression(bool* ok);
-
-  void ReindexLiterals(const ParserFormalParameters& parameters);
-
-  // Temporary glue; these functions will move to ParserBase.
-  Expression* ParseV8Intrinsic(bool* ok);
-  FunctionLiteral* ParseFunctionLiteral(
-      const AstRawString* name, Scanner::Location function_name_location,
-      FunctionNameValidity function_name_validity, FunctionKind kind,
-      int function_token_position, FunctionLiteral::FunctionType type,
-      LanguageMode language_mode, bool is_typed,
-      typesystem::TypeFlags type_flags, bool* ok);
-  V8_INLINE void SkipLazyFunctionBody(
-      int* materialized_literal_count, int* expected_property_count, bool* ok,
-      Scanner::BookmarkScope* bookmark = nullptr);
-  V8_INLINE ZoneList<Statement*>* ParseEagerFunctionBody(
-      const AstRawString* name, int pos,
-      const ParserFormalParameters& parameters, FunctionKind kind,
-      FunctionLiteral::FunctionType function_type, bool* ok);
-
-  Expression* ParseClassLiteral(Type::ExpressionClassifier* classifier,
-                                const AstRawString* name,
-                                Scanner::Location class_name_location,
-                                bool name_is_strict_reserved, int pos,
-                                bool ambient, bool* ok);
-
-  V8_INLINE void MarkCollectedTailCallExpressions();
-  V8_INLINE void MarkTailPosition(Expression* expression);
-
-  V8_INLINE void CheckConflictingVarDeclarations(v8::internal::Scope* scope,
-                                                 bool* ok);
-
-  class TemplateLiteral : public ZoneObject {
-   public:
-    TemplateLiteral(Zone* zone, int pos)
-        : cooked_(8, zone), raw_(8, zone), expressions_(8, zone), pos_(pos) {}
-
-    const ZoneList<Expression*>* cooked() const { return &cooked_; }
-    const ZoneList<Expression*>* raw() const { return &raw_; }
-    const ZoneList<Expression*>* expressions() const { return &expressions_; }
-    int position() const { return pos_; }
-
-    void AddTemplateSpan(Literal* cooked, Literal* raw, int end, Zone* zone) {
-      DCHECK_NOT_NULL(cooked);
-      DCHECK_NOT_NULL(raw);
-      cooked_.Add(cooked, zone);
-      raw_.Add(raw, zone);
-    }
-
-    void AddExpression(Expression* expression, Zone* zone) {
-      DCHECK_NOT_NULL(expression);
-      expressions_.Add(expression, zone);
-    }
-
-   private:
-    ZoneList<Expression*> cooked_;
-    ZoneList<Expression*> raw_;
-    ZoneList<Expression*> expressions_;
-    int pos_;
-  };
-
-  typedef TemplateLiteral* TemplateLiteralState;
-
-  V8_INLINE TemplateLiteralState OpenTemplateLiteral(int pos);
-  V8_INLINE void AddTemplateSpan(TemplateLiteralState* state, bool tail);
-  V8_INLINE void AddTemplateExpression(TemplateLiteralState* state,
-                                       Expression* expression);
-  V8_INLINE Expression* CloseTemplateLiteral(TemplateLiteralState* state,
-                                             int start, Expression* tag);
-  V8_INLINE Expression* NoTemplateTag() { return NULL; }
-  V8_INLINE static bool IsTaggedTemplate(const Expression* tag) {
-    return tag != NULL;
-  }
-
-  V8_INLINE ZoneList<v8::internal::Expression*>* PrepareSpreadArguments(
-      ZoneList<v8::internal::Expression*>* list);
-  V8_INLINE void MaterializeUnspreadArgumentsLiterals(int count) {}
-  V8_INLINE Expression* SpreadCall(Expression* function,
-                                   ZoneList<v8::internal::Expression*>* args,
-                                   int pos);
-  V8_INLINE Expression* SpreadCallNew(Expression* function,
-                                      ZoneList<v8::internal::Expression*>* args,
-                                      int pos);
-
-  Expression* ExpressionListToExpression(ZoneList<Expression*>* args);
-
-  // Rewrite all DestructuringAssignments in the current FunctionState.
-  V8_INLINE void RewriteDestructuringAssignments();
-
-  V8_INLINE Expression* RewriteExponentiation(Expression* left,
-                                              Expression* right, int pos);
-  V8_INLINE Expression* RewriteAssignExponentiation(Expression* left,
-                                                    Expression* right, int pos);
-
-  V8_INLINE Expression* RewriteAwaitExpression(Expression* value, int pos);
-
-  V8_INLINE void QueueDestructuringAssignmentForRewriting(
-      Expression* assignment);
-  V8_INLINE void QueueNonPatternForRewriting(Expression* expr, bool* ok);
-
-  void SetFunctionNameFromPropertyName(ObjectLiteralProperty* property,
-                                       const AstRawString* name);
-
-  void SetFunctionNameFromIdentifierRef(Expression* value,
-                                        Expression* identifier);
-  void SetFunctionName(Expression* value, const AstRawString* name);
-
-  // Rewrite expressions that are not used as patterns
-  V8_INLINE void RewriteNonPattern(Type::ExpressionClassifier* classifier,
-                                   bool* ok);
-
-  V8_INLINE ZoneList<typename Type::ExpressionClassifier::Error>*
-      GetReportedErrorList() const;
-  V8_INLINE Zone* zone() const;
-
-  V8_INLINE ZoneList<Expression*>* GetNonPatternList() const;
-
-  Expression* RewriteYieldStar(
-      Expression* generator, Expression* expression, int pos);
-
- private:
-  Parser* parser_;
-
-  void BuildIteratorClose(ZoneList<Statement*>* statements, Variable* iterator,
-                          Variable* input, Variable* output);
-  void BuildIteratorCloseForCompletion(ZoneList<Statement*>* statements,
-                                       Variable* iterator,
-                                       Expression* completion);
-  Statement* CheckCallable(Variable* var, Expression* error, int pos);
-};
-
-
-class Parser : public ParserBase<ParserTraits> {
  public:
   explicit Parser(ParseInfo* info);
   ~Parser() {
@@ -909,7 +207,8 @@
   void HandleSourceURLComments(Isolate* isolate, Handle<Script> script);
 
  private:
-  friend class ParserTraits;
+  friend class ParserBase<Parser>;
+  friend class v8::internal::ExpressionClassifier<ParserTypes<Parser>>;
 
   // Runtime encoding of different completion modes.
   enum CompletionKind {
@@ -1057,8 +356,6 @@
     Scanner::Location bindings_loc;
   };
 
-=======
->>>>>>> 57ce7d67
   class PatternRewriter final : public AstVisitor<PatternRewriter> {
    public:
     static void DeclareAndInitializeVariables(
@@ -1596,11 +893,51 @@
   // "null" return type creators.
   V8_INLINE static const AstRawString* EmptyIdentifier() { return nullptr; }
   V8_INLINE static Expression* EmptyExpression() { return nullptr; }
+  V8_INLINE static bool IsEmptyExpression(Expression* e) {
+    return e == nullptr;
+  }
   V8_INLINE static Literal* EmptyLiteral() { return nullptr; }
   V8_INLINE static ObjectLiteralProperty* EmptyObjectLiteralProperty() {
     return nullptr;
   }
   V8_INLINE static FunctionLiteral* EmptyFunctionLiteral() { return nullptr; }
+
+  V8_INLINE static typesystem::Type* EmptyType() { return nullptr; }
+  V8_INLINE static ZoneList<typesystem::Type*>* NullTypeList() {
+    return nullptr;
+  }
+  V8_INLINE ZoneList<typesystem::Type*>* EmptyTypeList() const {
+    return new (zone()) ZoneList<typesystem::Type*>(1, zone());
+  }
+  V8_INLINE static ZoneList<typesystem::TypeParameter*>* NullTypeParameters() {
+    return nullptr;
+  }
+  V8_INLINE static bool IsNullTypeParameters(
+      ZoneList<typesystem::TypeParameter*>* typ_pars) {
+    return typ_pars == nullptr;
+  }
+  V8_INLINE ZoneList<typesystem::TypeParameter*>* EmptyTypeParameters() const {
+    return new (zone()) ZoneList<typesystem::TypeParameter*>(1, zone());
+  }
+  V8_INLINE static ZoneList<typesystem::FormalParameter*>*
+  NullFormalParameters() {
+    return nullptr;
+  }
+  V8_INLINE ZoneList<typesystem::FormalParameter*>* EmptyFormalParameters()
+      const {
+    return new (zone()) ZoneList<typesystem::FormalParameter*>(1, zone());
+  }
+  V8_INLINE static ZoneList<const AstRawString*>* NullIdentifierList() {
+    return nullptr;
+  }
+  V8_INLINE ZoneList<const AstRawString*>* EmptyIdentifierList() const {
+    return new (zone()) ZoneList<const AstRawString*>(1, zone());
+  }
+  V8_INLINE static typesystem::Type* HoleTypeElement() { return nullptr; }
+  V8_INLINE ZoneList<typesystem::TypeMember*>* EmptyTypeMembers() const {
+    return new (zone()) ZoneList<typesystem::TypeMember*>(4, zone());
+  }
+  V8_INLINE static typesystem::TypeMember* EmptyTypeMember() { return nullptr; }
 
   // Used in error return values.
   V8_INLINE static ZoneList<Expression*>* NullExpressionList() {
@@ -1763,7 +1100,7 @@
   Scanner scanner_;
   PreParser* reusable_preparser_;
   Scope* original_scope_;  // for ES5 function declarations in sloppy eval
-  Target* target_stack_;  // for break, continue statements
+  Target* target_stack_;   // for break, continue statements
   ScriptCompiler::CompileOptions compile_options_;
   ParseData* cached_parse_data_;
 
@@ -1783,84 +1120,6 @@
 };
 
 
-<<<<<<< HEAD
-bool ParserTraits::IsFutureStrictReserved(
-    const AstRawString* identifier) const {
-  return parser_->scanner()->IdentifierIsFutureStrictReserved(identifier);
-}
-
-Scope* ParserTraits::NewScopeWithParent(Scope* parent, ScopeType scope_type) {
-  return parser_->NewScopeWithParent(parent, scope_type);
-}
-
-Scope* ParserTraits::NewScope(ScopeType scope_type) {
-  return parser_->NewScope(scope_type);
-}
-
-DeclarationScope* ParserTraits::NewFunctionScope(FunctionKind kind) {
-  return parser_->NewFunctionScope(kind);
-}
-
-ZoneList<typesystem::Type*>* ParserTraits::EmptyTypeList() const {
-  return new (parser_->zone()) ZoneList<typesystem::Type*>(1, parser_->zone());
-}
-
-
-ZoneList<typesystem::TypeParameter*>* ParserTraits::EmptyTypeParameters()
-    const {
-  return new (parser_->zone())
-      ZoneList<typesystem::TypeParameter*>(1, parser_->zone());
-}
-
-
-ZoneList<typesystem::FormalParameter*>* ParserTraits::EmptyFormalParameters()
-    const {
-  return new (parser_->zone())
-      ZoneList<typesystem::FormalParameter*>(1, parser_->zone());
-}
-
-
-ZoneList<const AstRawString*>* ParserTraits::EmptyIdentifierList() const {
-  return new (parser_->zone())
-      ZoneList<const AstRawString*>(1, parser_->zone());
-}
-
-
-ZoneList<typesystem::TypeMember*>* ParserTraits::EmptyTypeMembers() const {
-  return new (parser_->zone())
-      ZoneList<typesystem::TypeMember*>(4, parser_->zone());
-}
-
-
-const AstRawString* ParserTraits::EmptyIdentifierString() {
-  return parser_->ast_value_factory()->empty_string();
-}
-
-
-void ParserTraits::SkipLazyFunctionBody(int* materialized_literal_count,
-                                        int* expected_property_count, bool* ok,
-                                        Scanner::BookmarkScope* bookmark) {
-  return parser_->SkipLazyFunctionBody(materialized_literal_count,
-                                       expected_property_count, ok, bookmark);
-}
-
-
-ZoneList<Statement*>* ParserTraits::ParseEagerFunctionBody(
-    const AstRawString* name, int pos, const ParserFormalParameters& parameters,
-    FunctionKind kind, FunctionLiteral::FunctionType function_type, bool* ok) {
-  return parser_->ParseEagerFunctionBody(name, pos, parameters, kind,
-                                         function_type, ok);
-}
-
-
-void ParserTraits::CheckConflictingVarDeclarations(v8::internal::Scope* scope,
-                                                   bool* ok) {
-  parser_->CheckConflictingVarDeclarations(scope, ok);
-}
-
-
-=======
->>>>>>> 57ce7d67
 // Support for handling complex values (array and object literals) that
 // can be fully handled at compile time.
 class CompileTimeValue: public AllStatic {
