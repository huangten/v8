// Copyright 2014 the V8 project authors. All rights reserved.
// Use of this source code is governed by a BSD-style license that can be
// found in the LICENSE file.

#include "src/bootstrapper.h"

#include "src/accessors.h"
#include "src/api-natives.h"
#include "src/base/ieee754.h"
#include "src/code-stubs.h"
#include "src/compiler.h"
#include "src/extensions/externalize-string-extension.h"
#include "src/extensions/free-buffer-extension.h"
#include "src/extensions/gc-extension.h"
#include "src/extensions/ignition-statistics-extension.h"
#include "src/extensions/statistics-extension.h"
#include "src/extensions/trigger-failure-extension.h"
#include "src/heap/heap.h"
#include "src/isolate-inl.h"
#include "src/snapshot/natives.h"
#include "src/snapshot/snapshot.h"
#include "src/wasm/wasm-js.h"

namespace v8 {
namespace internal {

Bootstrapper::Bootstrapper(Isolate* isolate)
    : isolate_(isolate),
      nesting_(0),
      extensions_cache_(Script::TYPE_EXTENSION) {}

template <class Source>
Handle<String> Bootstrapper::SourceLookup(int index) {
  DCHECK(0 <= index && index < Source::GetBuiltinsCount());
  Heap* heap = isolate_->heap();
  if (Source::GetSourceCache(heap)->get(index)->IsUndefined(isolate_)) {
    // We can use external strings for the natives.
    Vector<const char> source = Source::GetScriptSource(index);
    NativesExternalStringResource* resource =
        new NativesExternalStringResource(source.start(), source.length());
    Handle<ExternalOneByteString> source_code =
        isolate_->factory()->NewNativeSourceString(resource);
    // Mark this external string with a special map.
    DCHECK(source_code->is_short());
    Source::GetSourceCache(heap)->set(index, *source_code);
  }
  Handle<Object> cached_source(Source::GetSourceCache(heap)->get(index),
                               isolate_);
  return Handle<String>::cast(cached_source);
}


template Handle<String> Bootstrapper::SourceLookup<Natives>(int index);
template Handle<String> Bootstrapper::SourceLookup<ExperimentalNatives>(
    int index);
template Handle<String> Bootstrapper::SourceLookup<ExperimentalExtraNatives>(
    int index);
template Handle<String> Bootstrapper::SourceLookup<ExtraNatives>(int index);


void Bootstrapper::Initialize(bool create_heap_objects) {
  extensions_cache_.Initialize(isolate_, create_heap_objects);
}


static const char* GCFunctionName() {
  bool flag_given = FLAG_expose_gc_as != NULL && strlen(FLAG_expose_gc_as) != 0;
  return flag_given ? FLAG_expose_gc_as : "gc";
}


v8::Extension* Bootstrapper::free_buffer_extension_ = NULL;
v8::Extension* Bootstrapper::gc_extension_ = NULL;
v8::Extension* Bootstrapper::externalize_string_extension_ = NULL;
v8::Extension* Bootstrapper::statistics_extension_ = NULL;
v8::Extension* Bootstrapper::trigger_failure_extension_ = NULL;
v8::Extension* Bootstrapper::ignition_statistics_extension_ = NULL;

void Bootstrapper::InitializeOncePerProcess() {
  free_buffer_extension_ = new FreeBufferExtension;
  v8::RegisterExtension(free_buffer_extension_);
  gc_extension_ = new GCExtension(GCFunctionName());
  v8::RegisterExtension(gc_extension_);
  externalize_string_extension_ = new ExternalizeStringExtension;
  v8::RegisterExtension(externalize_string_extension_);
  statistics_extension_ = new StatisticsExtension;
  v8::RegisterExtension(statistics_extension_);
  trigger_failure_extension_ = new TriggerFailureExtension;
  v8::RegisterExtension(trigger_failure_extension_);
  ignition_statistics_extension_ = new IgnitionStatisticsExtension;
  v8::RegisterExtension(ignition_statistics_extension_);
}


void Bootstrapper::TearDownExtensions() {
  delete free_buffer_extension_;
  free_buffer_extension_ = NULL;
  delete gc_extension_;
  gc_extension_ = NULL;
  delete externalize_string_extension_;
  externalize_string_extension_ = NULL;
  delete statistics_extension_;
  statistics_extension_ = NULL;
  delete trigger_failure_extension_;
  trigger_failure_extension_ = NULL;
  delete ignition_statistics_extension_;
  ignition_statistics_extension_ = NULL;
}


void DeleteNativeSources(Object* maybe_array) {
  if (maybe_array->IsFixedArray()) {
    FixedArray* array = FixedArray::cast(maybe_array);
    Isolate* isolate = array->GetIsolate();
    for (int i = 0; i < array->length(); i++) {
      Object* natives_source = array->get(i);
      if (!natives_source->IsUndefined(isolate)) {
        const NativesExternalStringResource* resource =
            reinterpret_cast<const NativesExternalStringResource*>(
                ExternalOneByteString::cast(natives_source)->resource());
        delete resource;
      }
    }
  }
}


void Bootstrapper::TearDown() {
  DeleteNativeSources(Natives::GetSourceCache(isolate_->heap()));
  DeleteNativeSources(ExperimentalNatives::GetSourceCache(isolate_->heap()));
  DeleteNativeSources(ExtraNatives::GetSourceCache(isolate_->heap()));
  DeleteNativeSources(
      ExperimentalExtraNatives::GetSourceCache(isolate_->heap()));

  extensions_cache_.Initialize(isolate_, false);  // Yes, symmetrical
}


class Genesis BASE_EMBEDDED {
 public:
  Genesis(Isolate* isolate, MaybeHandle<JSGlobalProxy> maybe_global_proxy,
          v8::Local<v8::ObjectTemplate> global_proxy_template,
          v8::ExtensionConfiguration* extensions, size_t context_snapshot_index,
          GlobalContextType context_type);
  Genesis(Isolate* isolate, MaybeHandle<JSGlobalProxy> maybe_global_proxy,
          v8::Local<v8::ObjectTemplate> global_proxy_template);
  ~Genesis() { }

  Isolate* isolate() const { return isolate_; }
  Factory* factory() const { return isolate_->factory(); }
  Heap* heap() const { return isolate_->heap(); }

  Handle<Context> result() { return result_; }

  Handle<JSGlobalProxy> global_proxy() { return global_proxy_; }

 private:
  Handle<Context> native_context() { return native_context_; }

  // Creates some basic objects. Used for creating a context from scratch.
  void CreateRoots();
  // Creates the empty function.  Used for creating a context from scratch.
  Handle<JSFunction> CreateEmptyFunction(Isolate* isolate);
  // Creates the ThrowTypeError function. ECMA 5th Ed. 13.2.3
  Handle<JSFunction> GetRestrictedFunctionPropertiesThrower();
  Handle<JSFunction> GetStrictArgumentsPoisonFunction();
  Handle<JSFunction> GetThrowTypeErrorIntrinsic(Builtins::Name builtin_name);

  void CreateStrictModeFunctionMaps(Handle<JSFunction> empty);
  void CreateIteratorMaps(Handle<JSFunction> empty);
  void CreateAsyncFunctionMaps(Handle<JSFunction> empty);
  void CreateJSProxyMaps();

  // Make the "arguments" and "caller" properties throw a TypeError on access.
  void AddRestrictedFunctionProperties(Handle<JSFunction> empty);

  // Creates the global objects using the global proxy and the template passed
  // in through the API.  We call this regardless of whether we are building a
  // context from scratch or using a deserialized one from the partial snapshot
  // but in the latter case we don't use the objects it produces directly, as
  // we have to used the deserialized ones that are linked together with the
  // rest of the context snapshot.
  Handle<JSGlobalObject> CreateNewGlobals(
      v8::Local<v8::ObjectTemplate> global_proxy_template,
      Handle<JSGlobalProxy> global_proxy);
  // Hooks the given global proxy into the context.  If the context was created
  // by deserialization then this will unhook the global proxy that was
  // deserialized, leaving the GC to pick it up.
  void HookUpGlobalProxy(Handle<JSGlobalObject> global_object,
                         Handle<JSGlobalProxy> global_proxy);
  // Similarly, we want to use the global that has been created by the templates
  // passed through the API.  The global from the snapshot is detached from the
  // other objects in the snapshot.
  void HookUpGlobalObject(Handle<JSGlobalObject> global_object);
  // The native context has a ScriptContextTable that store declarative bindings
  // made in script scopes.  Add a "this" binding to that table pointing to the
  // global proxy.
  void InstallGlobalThisBinding();
  // New context initialization.  Used for creating a context from scratch.
  void InitializeGlobal(Handle<JSGlobalObject> global_object,
                        Handle<JSFunction> empty_function,
                        GlobalContextType context_type);
  void InitializeExperimentalGlobal();
  // Depending on the situation, expose and/or get rid of the utils object.
  void ConfigureUtilsObject(GlobalContextType context_type);

#define DECLARE_FEATURE_INITIALIZATION(id, descr) \
  void InitializeGlobal_##id();

  HARMONY_INPROGRESS(DECLARE_FEATURE_INITIALIZATION)
  HARMONY_STAGED(DECLARE_FEATURE_INITIALIZATION)
  HARMONY_SHIPPING(DECLARE_FEATURE_INITIALIZATION)
<<<<<<< HEAD
#ifdef V8_I18N_SUPPORT
  DECLARE_FEATURE_INITIALIZATION(intl_extra, "")
#endif
  DECLARE_FEATURE_INITIALIZATION(harmony_types, "")
=======
>>>>>>> 86bda7dd
#undef DECLARE_FEATURE_INITIALIZATION

  Handle<JSFunction> InstallArrayBuffer(Handle<JSObject> target,
                                        const char* name, Builtins::Name call,
                                        BuiltinFunctionId id);
  Handle<JSFunction> InstallInternalArray(Handle<JSObject> target,
                                          const char* name,
                                          ElementsKind elements_kind);
  bool InstallNatives(GlobalContextType context_type);

  void InstallTypedArray(const char* name, ElementsKind elements_kind,
                         Handle<JSFunction>* fun);
  bool InstallExperimentalNatives();
  bool InstallExtraNatives();
  bool InstallExperimentalExtraNatives();
  bool InstallDebuggerNatives();
  void InstallBuiltinFunctionIds();
  void InstallExperimentalBuiltinFunctionIds();
  void InitializeNormalizedMapCaches();

  enum ExtensionTraversalState {
    UNVISITED, VISITED, INSTALLED
  };

  class ExtensionStates {
   public:
    ExtensionStates();
    ExtensionTraversalState get_state(RegisteredExtension* extension);
    void set_state(RegisteredExtension* extension,
                   ExtensionTraversalState state);
   private:
    base::HashMap map_;
    DISALLOW_COPY_AND_ASSIGN(ExtensionStates);
  };

  // Used both for deserialized and from-scratch contexts to add the extensions
  // provided.
  static bool InstallExtensions(Handle<Context> native_context,
                                v8::ExtensionConfiguration* extensions);
  static bool InstallAutoExtensions(Isolate* isolate,
                                    ExtensionStates* extension_states);
  static bool InstallRequestedExtensions(Isolate* isolate,
                                         v8::ExtensionConfiguration* extensions,
                                         ExtensionStates* extension_states);
  static bool InstallExtension(Isolate* isolate,
                               const char* name,
                               ExtensionStates* extension_states);
  static bool InstallExtension(Isolate* isolate,
                               v8::RegisteredExtension* current,
                               ExtensionStates* extension_states);
  static bool InstallSpecialObjects(Handle<Context> native_context);
  bool ConfigureApiObject(Handle<JSObject> object,
                          Handle<ObjectTemplateInfo> object_template);
  bool ConfigureGlobalObjects(
      v8::Local<v8::ObjectTemplate> global_proxy_template);

  // Migrates all properties from the 'from' object to the 'to'
  // object and overrides the prototype in 'to' with the one from
  // 'from'.
  void TransferObject(Handle<JSObject> from, Handle<JSObject> to);
  void TransferNamedProperties(Handle<JSObject> from, Handle<JSObject> to);
  void TransferIndexedProperties(Handle<JSObject> from, Handle<JSObject> to);

  void MakeFunctionInstancePrototypeWritable();

  void SetStrictFunctionInstanceDescriptor(Handle<Map> map,
                                           FunctionMode function_mode);

  static bool CallUtilsFunction(Isolate* isolate, const char* name);

  static bool CompileExtension(Isolate* isolate, v8::Extension* extension);

  Isolate* isolate_;
  Handle<Context> result_;
  Handle<Context> native_context_;
  Handle<JSGlobalProxy> global_proxy_;

  // Function maps. Function maps are created initially with a read only
  // prototype for the processing of JS builtins. Later the function maps are
  // replaced in order to make prototype writable. These are the final, writable
  // prototype, maps.
  Handle<Map> sloppy_function_map_writable_prototype_;
  Handle<Map> strict_function_map_writable_prototype_;
  Handle<JSFunction> strict_poison_function_;
  Handle<JSFunction> restricted_function_properties_thrower_;

  BootstrapperActive active_;
  friend class Bootstrapper;
};


void Bootstrapper::Iterate(ObjectVisitor* v) {
  extensions_cache_.Iterate(v);
  v->Synchronize(VisitorSynchronization::kExtensions);
}

Handle<Context> Bootstrapper::CreateEnvironment(
    MaybeHandle<JSGlobalProxy> maybe_global_proxy,
    v8::Local<v8::ObjectTemplate> global_proxy_template,
    v8::ExtensionConfiguration* extensions, size_t context_snapshot_index,
    GlobalContextType context_type) {
  HandleScope scope(isolate_);
  Genesis genesis(isolate_, maybe_global_proxy, global_proxy_template,
                  extensions, context_snapshot_index, context_type);
  Handle<Context> env = genesis.result();
  if (env.is_null() || !InstallExtensions(env, extensions)) {
    return Handle<Context>();
  }
  return scope.CloseAndEscape(env);
}

Handle<JSGlobalProxy> Bootstrapper::NewRemoteContext(
    MaybeHandle<JSGlobalProxy> maybe_global_proxy,
    v8::Local<v8::ObjectTemplate> global_proxy_template) {
  HandleScope scope(isolate_);
  Genesis genesis(isolate_, maybe_global_proxy, global_proxy_template);
  Handle<JSGlobalProxy> global_proxy = genesis.global_proxy();
  if (global_proxy.is_null()) return Handle<JSGlobalProxy>();
  return scope.CloseAndEscape(global_proxy);
}

void Bootstrapper::DetachGlobal(Handle<Context> env) {
  env->GetIsolate()->counters()->errors_thrown_per_context()->AddSample(
    env->GetErrorsThrown());

  Factory* factory = env->GetIsolate()->factory();
  Handle<JSGlobalProxy> global_proxy(JSGlobalProxy::cast(env->global_proxy()));
  global_proxy->set_native_context(*factory->null_value());
  JSObject::ForceSetPrototype(global_proxy, factory->null_value());
  global_proxy->map()->SetConstructor(*factory->null_value());
  if (FLAG_track_detached_contexts) {
    env->GetIsolate()->AddDetachedContext(env);
  }
}

namespace {

void InstallFunction(Handle<JSObject> target, Handle<Name> property_name,
                     Handle<JSFunction> function, Handle<String> function_name,
                     PropertyAttributes attributes = DONT_ENUM) {
  JSObject::AddProperty(target, property_name, function, attributes);
  if (target->IsJSGlobalObject()) {
    function->shared()->set_instance_class_name(*function_name);
  }
  function->shared()->set_native(true);
}

void InstallFunction(Handle<JSObject> target, Handle<JSFunction> function,
                     Handle<Name> name,
                     PropertyAttributes attributes = DONT_ENUM) {
  Handle<String> name_string = Name::ToFunctionName(name).ToHandleChecked();
  InstallFunction(target, name, function, name_string, attributes);
}

Handle<JSFunction> InstallGetter(Handle<JSObject> target,
                                 Handle<Name> property_name,
                                 Handle<JSFunction> getter,
                                 PropertyAttributes attributes = DONT_ENUM) {
  Handle<Object> setter = target->GetIsolate()->factory()->undefined_value();
  JSObject::DefineAccessor(target, property_name, getter, setter, attributes)
      .Check();
  getter->shared()->set_native(true);
  return getter;
}

Handle<JSFunction> CreateFunction(Isolate* isolate, Handle<String> name,
                                  InstanceType type, int instance_size,
                                  MaybeHandle<JSObject> maybe_prototype,
                                  Builtins::Name call,
                                  bool strict_function_map = false) {
  Factory* factory = isolate->factory();
  Handle<Code> call_code(isolate->builtins()->builtin(call));
  Handle<JSObject> prototype;
  return maybe_prototype.ToHandle(&prototype)
             ? factory->NewFunction(name, call_code, prototype, type,
                                    instance_size, strict_function_map)
             : factory->NewFunctionWithoutPrototype(name, call_code,
                                                    strict_function_map);
}

Handle<JSFunction> InstallFunction(Handle<JSObject> target, Handle<Name> name,
                                   InstanceType type, int instance_size,
                                   MaybeHandle<JSObject> maybe_prototype,
                                   Builtins::Name call,
                                   PropertyAttributes attributes,
                                   bool strict_function_map = false) {
  Handle<String> name_string = Name::ToFunctionName(name).ToHandleChecked();
  Handle<JSFunction> function =
      CreateFunction(target->GetIsolate(), name_string, type, instance_size,
                     maybe_prototype, call, strict_function_map);
  InstallFunction(target, name, function, name_string, attributes);
  return function;
}

Handle<JSFunction> InstallFunction(Handle<JSObject> target, const char* name,
                                   InstanceType type, int instance_size,
                                   MaybeHandle<JSObject> maybe_prototype,
                                   Builtins::Name call,
                                   bool strict_function_map = false) {
  Factory* const factory = target->GetIsolate()->factory();
  PropertyAttributes attributes = DONT_ENUM;
  return InstallFunction(target, factory->InternalizeUtf8String(name), type,
                         instance_size, maybe_prototype, call, attributes,
                         strict_function_map);
}

Handle<JSFunction> SimpleCreateFunction(Isolate* isolate, Handle<String> name,
                                        Builtins::Name call, int len,
                                        bool adapt) {
  Handle<JSFunction> fun =
      CreateFunction(isolate, name, JS_OBJECT_TYPE, JSObject::kHeaderSize,
                     MaybeHandle<JSObject>(), call);
  if (adapt) {
    fun->shared()->set_internal_formal_parameter_count(len);
  } else {
    fun->shared()->DontAdaptArguments();
  }
  fun->shared()->set_length(len);
  return fun;
}

Handle<JSFunction> SimpleInstallFunction(Handle<JSObject> base,
                                         Handle<String> name,
                                         Builtins::Name call, int len,
                                         bool adapt,
                                         PropertyAttributes attrs = DONT_ENUM) {
  Handle<JSFunction> fun =
      SimpleCreateFunction(base->GetIsolate(), name, call, len, adapt);
  InstallFunction(base, fun, name, attrs);
  return fun;
}

Handle<JSFunction> SimpleInstallFunction(Handle<JSObject> base,
                                         const char* name, Builtins::Name call,
                                         int len, bool adapt,
                                         PropertyAttributes attrs = DONT_ENUM) {
  Factory* const factory = base->GetIsolate()->factory();
  return SimpleInstallFunction(base, factory->InternalizeUtf8String(name), call,
                               len, adapt, attrs);
}

Handle<JSFunction> SimpleInstallFunction(Handle<JSObject> base,
                                         const char* name, Builtins::Name call,
                                         int len, bool adapt,
                                         BuiltinFunctionId id) {
  Handle<JSFunction> fun = SimpleInstallFunction(base, name, call, len, adapt);
  fun->shared()->set_builtin_function_id(id);
  return fun;
}

Handle<JSFunction> SimpleInstallGetter(Handle<JSObject> base,
                                       Handle<String> name, Builtins::Name call,
                                       bool adapt) {
  Isolate* const isolate = base->GetIsolate();
  Handle<String> fun_name =
      Name::ToFunctionName(name, isolate->factory()->get_string())
          .ToHandleChecked();
  Handle<JSFunction> fun =
      SimpleCreateFunction(isolate, fun_name, call, 0, adapt);
  InstallGetter(base, name, fun);
  return fun;
}

Handle<JSFunction> SimpleInstallGetter(Handle<JSObject> base,
                                       Handle<String> name, Builtins::Name call,
                                       bool adapt, BuiltinFunctionId id) {
  Handle<JSFunction> fun = SimpleInstallGetter(base, name, call, adapt);
  fun->shared()->set_builtin_function_id(id);
  return fun;
}

}  // namespace

Handle<JSFunction> Genesis::CreateEmptyFunction(Isolate* isolate) {
  // Allocate the map for function instances. Maps are allocated first and their
  // prototypes patched later, once empty function is created.

  // Functions with this map will not have a 'prototype' property, and
  // can not be used as constructors.
  Handle<Map> function_without_prototype_map =
      factory()->CreateSloppyFunctionMap(FUNCTION_WITHOUT_PROTOTYPE);
  native_context()->set_sloppy_function_without_prototype_map(
      *function_without_prototype_map);

  // Allocate the function map. This map is temporary, used only for processing
  // of builtins.
  // Later the map is replaced with writable prototype map, allocated below.
  Handle<Map> function_map =
      factory()->CreateSloppyFunctionMap(FUNCTION_WITH_READONLY_PROTOTYPE);
  native_context()->set_sloppy_function_map(*function_map);
  native_context()->set_sloppy_function_with_readonly_prototype_map(
      *function_map);

  // The final map for functions. Writeable prototype.
  // This map is installed in MakeFunctionInstancePrototypeWritable.
  sloppy_function_map_writable_prototype_ =
      factory()->CreateSloppyFunctionMap(FUNCTION_WITH_WRITEABLE_PROTOTYPE);
  Factory* factory = isolate->factory();

  Handle<String> object_name = factory->Object_string();

  Handle<JSObject> object_function_prototype;

  {  // --- O b j e c t ---
    Handle<JSFunction> object_fun = factory->NewFunction(object_name);
    int unused = JSObject::kInitialGlobalObjectUnusedPropertiesCount;
    int instance_size = JSObject::kHeaderSize + kPointerSize * unused;
    Handle<Map> object_function_map =
        factory->NewMap(JS_OBJECT_TYPE, instance_size);
    object_function_map->SetInObjectProperties(unused);
    JSFunction::SetInitialMap(object_fun, object_function_map,
                              isolate->factory()->null_value());
    object_function_map->set_unused_property_fields(unused);

    native_context()->set_object_function(*object_fun);

    // Allocate a new prototype for the object function.
    object_function_prototype =
        factory->NewJSObject(isolate->object_function(), TENURED);
    Handle<Map> map = Map::Copy(handle(object_function_prototype->map()),
                                "EmptyObjectPrototype");
    map->set_is_prototype_map(true);
    // Ban re-setting Object.prototype.__proto__ to prevent Proxy security bug
    map->set_immutable_proto(true);
    object_function_prototype->set_map(*map);

    native_context()->set_initial_object_prototype(*object_function_prototype);
    // For bootstrapping set the array prototype to be the same as the object
    // prototype, otherwise the missing initial_array_prototype will cause
    // assertions during startup.
    native_context()->set_initial_array_prototype(*object_function_prototype);
    Accessors::FunctionSetPrototype(object_fun, object_function_prototype)
        .Assert();
  }

  // Allocate the empty function as the prototype for function - ES6 19.2.3
  Handle<Code> code(isolate->builtins()->EmptyFunction());
  Handle<JSFunction> empty_function =
      factory->NewFunctionWithoutPrototype(factory->empty_string(), code);

  // Allocate the function map first and then patch the prototype later
  Handle<Map> empty_function_map =
      factory->CreateSloppyFunctionMap(FUNCTION_WITHOUT_PROTOTYPE);
  DCHECK(!empty_function_map->is_dictionary_map());
  Map::SetPrototype(empty_function_map, object_function_prototype);
  empty_function_map->set_is_prototype_map(true);

  empty_function->set_map(*empty_function_map);

  // --- E m p t y ---
  Handle<String> source = factory->NewStringFromStaticChars("() {}");
  Handle<Script> script = factory->NewScript(source);
  script->set_type(Script::TYPE_NATIVE);
  empty_function->shared()->set_start_position(0);
  empty_function->shared()->set_end_position(source->length());
  empty_function->shared()->DontAdaptArguments();
  SharedFunctionInfo::SetScript(handle(empty_function->shared()), script);

  // Set prototypes for the function maps.
  Handle<Map> sloppy_function_map(native_context()->sloppy_function_map(),
                                  isolate);
  Handle<Map> sloppy_function_without_prototype_map(
      native_context()->sloppy_function_without_prototype_map(), isolate);
  Map::SetPrototype(sloppy_function_map, empty_function);
  Map::SetPrototype(sloppy_function_without_prototype_map, empty_function);
  Map::SetPrototype(sloppy_function_map_writable_prototype_, empty_function);

  return empty_function;
}


// Creates the %ThrowTypeError% function.
Handle<JSFunction> Genesis::GetThrowTypeErrorIntrinsic(
    Builtins::Name builtin_name) {
  Handle<String> name =
      factory()->InternalizeOneByteString(STATIC_CHAR_VECTOR("ThrowTypeError"));
  Handle<Code> code(isolate()->builtins()->builtin(builtin_name));
  Handle<JSFunction> function =
      factory()->NewFunctionWithoutPrototype(name, code, true);
  function->shared()->DontAdaptArguments();

  // %ThrowTypeError% must not have a name property.
  if (JSReceiver::DeleteProperty(function, factory()->name_string())
          .IsNothing()) {
    DCHECK(false);
  }

  // length needs to be non configurable.
  Handle<Object> value(Smi::FromInt(function->shared()->length()), isolate());
  JSObject::SetOwnPropertyIgnoreAttributes(
      function, factory()->length_string(), value,
      static_cast<PropertyAttributes>(DONT_ENUM | DONT_DELETE | READ_ONLY))
      .Assert();

  if (JSObject::PreventExtensions(function, Object::THROW_ON_ERROR)
          .IsNothing()) {
    DCHECK(false);
  }

  return function;
}


// ECMAScript 5th Edition, 13.2.3
Handle<JSFunction> Genesis::GetRestrictedFunctionPropertiesThrower() {
  if (restricted_function_properties_thrower_.is_null()) {
    restricted_function_properties_thrower_ = GetThrowTypeErrorIntrinsic(
        Builtins::kRestrictedFunctionPropertiesThrower);
  }
  return restricted_function_properties_thrower_;
}


Handle<JSFunction> Genesis::GetStrictArgumentsPoisonFunction() {
  if (strict_poison_function_.is_null()) {
    strict_poison_function_ = GetThrowTypeErrorIntrinsic(
        Builtins::kRestrictedStrictArgumentsPropertiesThrower);
  }
  return strict_poison_function_;
}


void Genesis::CreateStrictModeFunctionMaps(Handle<JSFunction> empty) {
  // Allocate map for the prototype-less strict mode instances.
  Handle<Map> strict_function_without_prototype_map =
      factory()->CreateStrictFunctionMap(FUNCTION_WITHOUT_PROTOTYPE, empty);
  native_context()->set_strict_function_without_prototype_map(
      *strict_function_without_prototype_map);

  // Allocate map for the strict mode functions. This map is temporary, used
  // only for processing of builtins.
  // Later the map is replaced with writable prototype map, allocated below.
  Handle<Map> strict_function_map = factory()->CreateStrictFunctionMap(
      FUNCTION_WITH_READONLY_PROTOTYPE, empty);
  native_context()->set_strict_function_map(*strict_function_map);

  // The final map for the strict mode functions. Writeable prototype.
  // This map is installed in MakeFunctionInstancePrototypeWritable.
  strict_function_map_writable_prototype_ = factory()->CreateStrictFunctionMap(
      FUNCTION_WITH_WRITEABLE_PROTOTYPE, empty);

  // Now that the strict mode function map is available, set up the
  // restricted "arguments" and "caller" getters.
  AddRestrictedFunctionProperties(empty);
}

void Genesis::CreateIteratorMaps(Handle<JSFunction> empty) {
  // Create iterator-related meta-objects.
  Handle<JSObject> iterator_prototype =
      factory()->NewJSObject(isolate()->object_function(), TENURED);

  Handle<JSFunction> iterator_prototype_iterator = SimpleCreateFunction(
      isolate(), factory()->NewStringFromAsciiChecked("[Symbol.iterator]"),
      Builtins::kIteratorPrototypeIterator, 0, true);
  iterator_prototype_iterator->shared()->set_native(true);

  JSObject::AddProperty(iterator_prototype, factory()->iterator_symbol(),
                        iterator_prototype_iterator, DONT_ENUM);
  native_context()->set_initial_iterator_prototype(*iterator_prototype);

  Handle<JSObject> generator_object_prototype =
      factory()->NewJSObject(isolate()->object_function(), TENURED);
  native_context()->set_initial_generator_prototype(
      *generator_object_prototype);
  JSObject::ForceSetPrototype(generator_object_prototype, iterator_prototype);
  Handle<JSObject> generator_function_prototype =
      factory()->NewJSObject(isolate()->object_function(), TENURED);
  JSObject::ForceSetPrototype(generator_function_prototype, empty);

  JSObject::AddProperty(
      generator_function_prototype, factory()->to_string_tag_symbol(),
      factory()->NewStringFromAsciiChecked("GeneratorFunction"),
      static_cast<PropertyAttributes>(DONT_ENUM | READ_ONLY));
  JSObject::AddProperty(generator_function_prototype,
                        factory()->prototype_string(),
                        generator_object_prototype,
                        static_cast<PropertyAttributes>(DONT_ENUM | READ_ONLY));

  JSObject::AddProperty(generator_object_prototype,
                        factory()->constructor_string(),
                        generator_function_prototype,
                        static_cast<PropertyAttributes>(DONT_ENUM | READ_ONLY));
  JSObject::AddProperty(generator_object_prototype,
                        factory()->to_string_tag_symbol(),
                        factory()->NewStringFromAsciiChecked("Generator"),
                        static_cast<PropertyAttributes>(DONT_ENUM | READ_ONLY));
  SimpleInstallFunction(generator_object_prototype, "next",
                        Builtins::kGeneratorPrototypeNext, 1, true);
  SimpleInstallFunction(generator_object_prototype, "return",
                        Builtins::kGeneratorPrototypeReturn, 1, true);
  SimpleInstallFunction(generator_object_prototype, "throw",
                        Builtins::kGeneratorPrototypeThrow, 1, true);

  // Create maps for generator functions and their prototypes.  Store those
  // maps in the native context. The "prototype" property descriptor is
  // writable, non-enumerable, and non-configurable (as per ES6 draft
  // 04-14-15, section 25.2.4.3).
  Handle<Map> strict_function_map(strict_function_map_writable_prototype_);
  // Generator functions do not have "caller" or "arguments" accessors.
  Handle<Map> sloppy_generator_function_map =
      Map::Copy(strict_function_map, "SloppyGeneratorFunction");
  sloppy_generator_function_map->set_is_constructor(false);
  Map::SetPrototype(sloppy_generator_function_map,
                    generator_function_prototype);
  native_context()->set_sloppy_generator_function_map(
      *sloppy_generator_function_map);

  Handle<Map> strict_generator_function_map =
      Map::Copy(strict_function_map, "StrictGeneratorFunction");
  strict_generator_function_map->set_is_constructor(false);
  Map::SetPrototype(strict_generator_function_map,
                    generator_function_prototype);
  native_context()->set_strict_generator_function_map(
      *strict_generator_function_map);

  Handle<JSFunction> object_function(native_context()->object_function());
  Handle<Map> generator_object_prototype_map = Map::Create(isolate(), 0);
  Map::SetPrototype(generator_object_prototype_map, generator_object_prototype);
  native_context()->set_generator_object_prototype_map(
      *generator_object_prototype_map);
}

void Genesis::CreateAsyncFunctionMaps(Handle<JSFunction> empty) {
  // %AsyncFunctionPrototype% intrinsic
  Handle<JSObject> async_function_prototype =
      factory()->NewJSObject(isolate()->object_function(), TENURED);
  JSObject::ForceSetPrototype(async_function_prototype, empty);

  JSObject::AddProperty(async_function_prototype,
                        factory()->to_string_tag_symbol(),
                        factory()->NewStringFromAsciiChecked("AsyncFunction"),
                        static_cast<PropertyAttributes>(DONT_ENUM | READ_ONLY));

  Handle<Map> strict_function_map(
      native_context()->strict_function_without_prototype_map());
  Handle<Map> sloppy_async_function_map =
      Map::Copy(strict_function_map, "SloppyAsyncFunction");
  sloppy_async_function_map->set_is_constructor(false);
  Map::SetPrototype(sloppy_async_function_map, async_function_prototype);
  native_context()->set_sloppy_async_function_map(*sloppy_async_function_map);

  Handle<Map> strict_async_function_map =
      Map::Copy(strict_function_map, "StrictAsyncFunction");
  strict_async_function_map->set_is_constructor(false);
  Map::SetPrototype(strict_async_function_map, async_function_prototype);
  native_context()->set_strict_async_function_map(*strict_async_function_map);
}

void Genesis::CreateJSProxyMaps() {
  // Allocate the different maps for all Proxy types.
  // Next to the default proxy, we need maps indicating callable and
  // constructable proxies.
  Handle<Map> proxy_function_map =
      Map::Copy(isolate()->sloppy_function_without_prototype_map(), "Proxy");
  proxy_function_map->set_is_constructor(true);
  native_context()->set_proxy_function_map(*proxy_function_map);

  Handle<Map> proxy_map =
      factory()->NewMap(JS_PROXY_TYPE, JSProxy::kSize, FAST_ELEMENTS);
  proxy_map->set_dictionary_map(true);
  native_context()->set_proxy_map(*proxy_map);

  Handle<Map> proxy_callable_map = Map::Copy(proxy_map, "callable Proxy");
  proxy_callable_map->set_is_callable();
  native_context()->set_proxy_callable_map(*proxy_callable_map);
  proxy_callable_map->SetConstructor(native_context()->function_function());

  Handle<Map> proxy_constructor_map =
      Map::Copy(proxy_callable_map, "constructor Proxy");
  proxy_constructor_map->set_is_constructor(true);
  native_context()->set_proxy_constructor_map(*proxy_constructor_map);
}

static void ReplaceAccessors(Handle<Map> map,
                             Handle<String> name,
                             PropertyAttributes attributes,
                             Handle<AccessorPair> accessor_pair) {
  DescriptorArray* descriptors = map->instance_descriptors();
  int idx = descriptors->SearchWithCache(map->GetIsolate(), *name, *map);
  AccessorConstantDescriptor descriptor(name, accessor_pair, attributes);
  descriptors->Replace(idx, &descriptor);
}

void Genesis::AddRestrictedFunctionProperties(Handle<JSFunction> empty) {
  PropertyAttributes rw_attribs = static_cast<PropertyAttributes>(DONT_ENUM);
  Handle<JSFunction> thrower = GetRestrictedFunctionPropertiesThrower();
  Handle<AccessorPair> accessors = factory()->NewAccessorPair();
  accessors->set_getter(*thrower);
  accessors->set_setter(*thrower);

  Handle<Map> map(empty->map());
  ReplaceAccessors(map, factory()->arguments_string(), rw_attribs, accessors);
  ReplaceAccessors(map, factory()->caller_string(), rw_attribs, accessors);
}


static void AddToWeakNativeContextList(Context* context) {
  DCHECK(context->IsNativeContext());
  Isolate* isolate = context->GetIsolate();
  Heap* heap = isolate->heap();
#ifdef DEBUG
  { // NOLINT
    DCHECK(context->next_context_link()->IsUndefined(isolate));
    // Check that context is not in the list yet.
    for (Object* current = heap->native_contexts_list();
         !current->IsUndefined(isolate);
         current = Context::cast(current)->next_context_link()) {
      DCHECK(current != context);
    }
  }
#endif
  context->set(Context::NEXT_CONTEXT_LINK, heap->native_contexts_list(),
               UPDATE_WEAK_WRITE_BARRIER);
  heap->set_native_contexts_list(context);
}


void Genesis::CreateRoots() {
  // Allocate the native context FixedArray first and then patch the
  // closure and extension object later (we need the empty function
  // and the global object, but in order to create those, we need the
  // native context).
  native_context_ = factory()->NewNativeContext();
  AddToWeakNativeContextList(*native_context());
  isolate()->set_context(*native_context());

  // Allocate the message listeners object.
  {
    Handle<TemplateList> list = TemplateList::New(isolate(), 1);
    native_context()->set_message_listeners(*list);
  }
}


void Genesis::InstallGlobalThisBinding() {
  Handle<ScriptContextTable> script_contexts(
      native_context()->script_context_table());
  Handle<ScopeInfo> scope_info = ScopeInfo::CreateGlobalThisBinding(isolate());
  Handle<JSFunction> closure(native_context()->closure());
  Handle<Context> context = factory()->NewScriptContext(closure, scope_info);

  // Go ahead and hook it up while we're at it.
  int slot = scope_info->ReceiverContextSlotIndex();
  DCHECK_EQ(slot, Context::MIN_CONTEXT_SLOTS);
  context->set(slot, native_context()->global_proxy());

  Handle<ScriptContextTable> new_script_contexts =
      ScriptContextTable::Extend(script_contexts, context);
  native_context()->set_script_context_table(*new_script_contexts);
}


Handle<JSGlobalObject> Genesis::CreateNewGlobals(
    v8::Local<v8::ObjectTemplate> global_proxy_template,
    Handle<JSGlobalProxy> global_proxy) {
  // The argument global_proxy_template aka data is an ObjectTemplateInfo.
  // It has a constructor pointer that points at global_constructor which is a
  // FunctionTemplateInfo.
  // The global_proxy_constructor is used to (re)initialize the
  // global_proxy. The global_proxy_constructor also has a prototype_template
  // pointer that points at js_global_object_template which is an
  // ObjectTemplateInfo.
  // That in turn has a constructor pointer that points at
  // js_global_object_constructor which is a FunctionTemplateInfo.
  // js_global_object_constructor is used to make js_global_object_function
  // js_global_object_function is used to make the new global_object.
  //
  // --- G l o b a l ---
  // Step 1: Create a fresh JSGlobalObject.
  Handle<JSFunction> js_global_object_function;
  Handle<ObjectTemplateInfo> js_global_object_template;
  if (!global_proxy_template.IsEmpty()) {
    // Get prototype template of the global_proxy_template.
    Handle<ObjectTemplateInfo> data =
        v8::Utils::OpenHandle(*global_proxy_template);
    Handle<FunctionTemplateInfo> global_constructor =
        Handle<FunctionTemplateInfo>(
            FunctionTemplateInfo::cast(data->constructor()));
    Handle<Object> proto_template(global_constructor->prototype_template(),
                                  isolate());
    if (!proto_template->IsUndefined(isolate())) {
      js_global_object_template =
          Handle<ObjectTemplateInfo>::cast(proto_template);
    }
  }

  if (js_global_object_template.is_null()) {
    Handle<String> name = Handle<String>(heap()->empty_string());
    Handle<Code> code = isolate()->builtins()->Illegal();
    Handle<JSObject> prototype =
        factory()->NewFunctionPrototype(isolate()->object_function());
    js_global_object_function = factory()->NewFunction(
        name, code, prototype, JS_GLOBAL_OBJECT_TYPE, JSGlobalObject::kSize);
#ifdef DEBUG
    LookupIterator it(prototype, factory()->constructor_string(),
                      LookupIterator::OWN_SKIP_INTERCEPTOR);
    Handle<Object> value = Object::GetProperty(&it).ToHandleChecked();
    DCHECK(it.IsFound());
    DCHECK_EQ(*isolate()->object_function(), *value);
#endif
  } else {
    Handle<FunctionTemplateInfo> js_global_object_constructor(
        FunctionTemplateInfo::cast(js_global_object_template->constructor()));
    js_global_object_function = ApiNatives::CreateApiFunction(
        isolate(), js_global_object_constructor, factory()->the_hole_value(),
        ApiNatives::GlobalObjectType);
  }

  js_global_object_function->initial_map()->set_is_prototype_map(true);
  js_global_object_function->initial_map()->set_dictionary_map(true);
  Handle<JSGlobalObject> global_object =
      factory()->NewJSGlobalObject(js_global_object_function);

  // Step 2: (re)initialize the global proxy object.
  Handle<JSFunction> global_proxy_function;
  if (global_proxy_template.IsEmpty()) {
    Handle<String> name = Handle<String>(heap()->empty_string());
    Handle<Code> code = isolate()->builtins()->Illegal();
    global_proxy_function = factory()->NewFunction(
        name, code, JS_GLOBAL_PROXY_TYPE, JSGlobalProxy::kSize);
  } else {
    Handle<ObjectTemplateInfo> data =
        v8::Utils::OpenHandle(*global_proxy_template);
    Handle<FunctionTemplateInfo> global_constructor(
            FunctionTemplateInfo::cast(data->constructor()));
    global_proxy_function = ApiNatives::CreateApiFunction(
        isolate(), global_constructor, factory()->the_hole_value(),
        ApiNatives::GlobalProxyType);
  }
  Handle<String> global_name = factory()->global_string();
  global_proxy_function->shared()->set_instance_class_name(*global_name);
  global_proxy_function->initial_map()->set_is_access_check_needed(true);
  global_proxy_function->initial_map()->set_has_hidden_prototype(true);

  // Set global_proxy.__proto__ to js_global after ConfigureGlobalObjects
  // Return the global proxy.

  factory()->ReinitializeJSGlobalProxy(global_proxy, global_proxy_function);
  return global_object;
}


void Genesis::HookUpGlobalProxy(Handle<JSGlobalObject> global_object,
                                Handle<JSGlobalProxy> global_proxy) {
  // Set the native context for the global object.
  global_object->set_native_context(*native_context());
  global_object->set_global_proxy(*global_proxy);
  global_proxy->set_native_context(*native_context());
  // If we deserialized the context, the global proxy is already
  // correctly set up. Otherwise it's undefined.
  DCHECK(native_context()
             ->get(Context::GLOBAL_PROXY_INDEX)
             ->IsUndefined(isolate()) ||
         native_context()->global_proxy() == *global_proxy);
  native_context()->set_global_proxy(*global_proxy);
}


void Genesis::HookUpGlobalObject(Handle<JSGlobalObject> global_object) {
  Handle<JSGlobalObject> global_object_from_snapshot(
      JSGlobalObject::cast(native_context()->extension()));
  native_context()->set_extension(*global_object);
  native_context()->set_security_token(*global_object);

  TransferNamedProperties(global_object_from_snapshot, global_object);
  TransferIndexedProperties(global_object_from_snapshot, global_object);
}

static void InstallWithIntrinsicDefaultProto(Isolate* isolate,
                                             Handle<JSFunction> function,
                                             int context_index) {
  Handle<Smi> index(Smi::FromInt(context_index), isolate);
  JSObject::AddProperty(
      function, isolate->factory()->native_context_index_symbol(), index, NONE);
  isolate->native_context()->set(context_index, *function);
}

static void InstallError(Isolate* isolate, Handle<JSObject> global,
                         Handle<String> name, int context_index) {
  Factory* factory = isolate->factory();

  Handle<JSFunction> error_fun =
      InstallFunction(global, name, JS_ERROR_TYPE, JSObject::kHeaderSize,
                      isolate->initial_object_prototype(),
                      Builtins::kErrorConstructor, DONT_ENUM);
  error_fun->shared()->set_instance_class_name(*factory->Error_string());
  error_fun->shared()->DontAdaptArguments();
  error_fun->shared()->set_construct_stub(
      *isolate->builtins()->ErrorConstructor());
  error_fun->shared()->set_length(1);
  error_fun->shared()->set_native(true);

  if (context_index == Context::ERROR_FUNCTION_INDEX) {
    Handle<JSFunction> capture_stack_trace_fun =
        SimpleInstallFunction(error_fun, "captureStackTrace",
                              Builtins::kErrorCaptureStackTrace, 2, false);
    capture_stack_trace_fun->shared()->set_native(true);
  }

  InstallWithIntrinsicDefaultProto(isolate, error_fun, context_index);

  {
    Handle<JSObject> prototype =
        factory->NewJSObject(isolate->object_function(), TENURED);

    JSObject::AddProperty(prototype, factory->name_string(), name, DONT_ENUM);
    JSObject::AddProperty(prototype, factory->message_string(),
                          factory->empty_string(), DONT_ENUM);
    JSObject::AddProperty(prototype, factory->constructor_string(), error_fun,
                          DONT_ENUM);

    if (context_index == Context::ERROR_FUNCTION_INDEX) {
      Handle<JSFunction> to_string_fun =
          SimpleInstallFunction(prototype, factory->toString_string(),
                                Builtins::kErrorPrototypeToString, 0, true);
      to_string_fun->shared()->set_native(true);
      isolate->native_context()->set_error_to_string(*to_string_fun);
    } else {
      DCHECK(context_index != Context::ERROR_FUNCTION_INDEX);
      DCHECK(isolate->native_context()->error_to_string()->IsJSFunction());

      InstallFunction(prototype, isolate->error_to_string(),
                      factory->toString_string(), DONT_ENUM);

      Handle<JSFunction> global_error = isolate->error_function();
      CHECK(JSReceiver::SetPrototype(error_fun, global_error, false,
                                     Object::THROW_ON_ERROR)
                .FromMaybe(false));
      CHECK(JSReceiver::SetPrototype(prototype,
                                     handle(global_error->prototype(), isolate),
                                     false, Object::THROW_ON_ERROR)
                .FromMaybe(false));
    }

    Accessors::FunctionSetPrototype(error_fun, prototype).Assert();
  }

  Handle<Map> initial_map(error_fun->initial_map());
  Map::EnsureDescriptorSlack(initial_map, 1);

  PropertyAttributes attribs = DONT_ENUM;
  Handle<AccessorInfo> error_stack =
      Accessors::ErrorStackInfo(isolate, attribs);
  {
    AccessorConstantDescriptor d(Handle<Name>(Name::cast(error_stack->name())),
                                 error_stack, attribs);
    initial_map->AppendDescriptor(&d);
  }
}

static void InstallMakeError(Isolate* isolate, Handle<Code> code,
                             int context_index) {
  Handle<JSFunction> function =
      isolate->factory()->NewFunction(isolate->factory()->empty_string(), code,
                                      JS_OBJECT_TYPE, JSObject::kHeaderSize);
  function->shared()->DontAdaptArguments();
  isolate->native_context()->set(context_index, *function);
}

// This is only called if we are not using snapshots.  The equivalent
// work in the snapshot case is done in HookUpGlobalObject.
void Genesis::InitializeGlobal(Handle<JSGlobalObject> global_object,
                               Handle<JSFunction> empty_function,
                               GlobalContextType context_type) {
  // --- N a t i v e   C o n t e x t ---
  // Use the empty function as closure (no scope info).
  native_context()->set_closure(*empty_function);
  native_context()->set_previous(NULL);
  // Set extension and global object.
  native_context()->set_extension(*global_object);
  // Security setup: Set the security token of the native context to the global
  // object. This makes the security check between two different contexts fail
  // by default even in case of global object reinitialization.
  native_context()->set_security_token(*global_object);

  Isolate* isolate = global_object->GetIsolate();
  Factory* factory = isolate->factory();

  Handle<ScriptContextTable> script_context_table =
      factory->NewScriptContextTable();
  native_context()->set_script_context_table(*script_context_table);
  InstallGlobalThisBinding();

  {  // --- O b j e c t ---
    Handle<String> object_name = factory->Object_string();
    Handle<JSFunction> object_function = isolate->object_function();
    JSObject::AddProperty(global_object, object_name, object_function,
                          DONT_ENUM);

    SimpleInstallFunction(object_function, factory->assign_string(),
                          Builtins::kObjectAssign, 2, false);
    SimpleInstallFunction(object_function, factory->create_string(),
                          Builtins::kObjectCreate, 2, false);
    SimpleInstallFunction(object_function, "getOwnPropertyDescriptor",
                          Builtins::kObjectGetOwnPropertyDescriptor, 2, false);
    SimpleInstallFunction(object_function, "getOwnPropertyNames",
                          Builtins::kObjectGetOwnPropertyNames, 1, false);
    SimpleInstallFunction(object_function, "getOwnPropertySymbols",
                          Builtins::kObjectGetOwnPropertySymbols, 1, false);
    SimpleInstallFunction(object_function, "is",
                          Builtins::kObjectIs, 2, true);
    SimpleInstallFunction(object_function, "preventExtensions",
                          Builtins::kObjectPreventExtensions, 1, false);
    SimpleInstallFunction(object_function, "seal",
                          Builtins::kObjectSeal, 1, false);

    Handle<JSFunction> object_define_properties = SimpleInstallFunction(
        object_function, "defineProperties",
        Builtins::kObjectDefineProperties, 2, true);
    native_context()->set_object_define_properties(*object_define_properties);

    Handle<JSFunction> object_define_property = SimpleInstallFunction(
        object_function, factory->defineProperty_string(),
        Builtins::kObjectDefineProperty, 3, true);
    native_context()->set_object_define_property(*object_define_property);

    Handle<JSFunction> object_freeze = SimpleInstallFunction(
        object_function, "freeze", Builtins::kObjectFreeze, 1, false);
    native_context()->set_object_freeze(*object_freeze);

    Handle<JSFunction> object_get_prototype_of = SimpleInstallFunction(
        object_function, "getPrototypeOf", Builtins::kObjectGetPrototypeOf,
        1, false);
    native_context()->set_object_get_prototype_of(*object_get_prototype_of);

    Handle<JSFunction> object_is_extensible = SimpleInstallFunction(
        object_function, "isExtensible", Builtins::kObjectIsExtensible,
        1, false);
    native_context()->set_object_is_extensible(*object_is_extensible);

    Handle<JSFunction> object_is_frozen = SimpleInstallFunction(
        object_function, "isFrozen", Builtins::kObjectIsFrozen, 1, false);
    native_context()->set_object_is_frozen(*object_is_frozen);

    Handle<JSFunction> object_is_sealed = SimpleInstallFunction(
        object_function, "isSealed", Builtins::kObjectIsSealed, 1, false);
    native_context()->set_object_is_sealed(*object_is_sealed);

    Handle<JSFunction> object_keys = SimpleInstallFunction(
        object_function, "keys", Builtins::kObjectKeys, 1, false);
    native_context()->set_object_keys(*object_keys);

    SimpleInstallFunction(isolate->initial_object_prototype(),
                          "__defineGetter__", Builtins::kObjectDefineGetter, 2,
                          true);
    SimpleInstallFunction(isolate->initial_object_prototype(),
                          "__defineSetter__", Builtins::kObjectDefineSetter, 2,
                          true);
    SimpleInstallFunction(isolate->initial_object_prototype(), "hasOwnProperty",
                          Builtins::kObjectHasOwnProperty, 1, true);
    SimpleInstallFunction(isolate->initial_object_prototype(),
                          "__lookupGetter__", Builtins::kObjectLookupGetter, 1,
                          true);
    SimpleInstallFunction(isolate->initial_object_prototype(),
                          "__lookupSetter__", Builtins::kObjectLookupSetter, 1,
                          true);
    SimpleInstallFunction(
        isolate->initial_object_prototype(), "propertyIsEnumerable",
        Builtins::kObjectPrototypePropertyIsEnumerable, 1, false);
  }

  Handle<JSObject> global(native_context()->global_object());

  {  // --- F u n c t i o n ---
    Handle<JSFunction> prototype = empty_function;
    Handle<JSFunction> function_fun =
        InstallFunction(global, "Function", JS_FUNCTION_TYPE, JSFunction::kSize,
                        prototype, Builtins::kFunctionConstructor);
    function_fun->set_prototype_or_initial_map(
        *sloppy_function_map_writable_prototype_);
    function_fun->shared()->DontAdaptArguments();
    function_fun->shared()->SetConstructStub(
        *isolate->builtins()->FunctionConstructor());
    function_fun->shared()->set_length(1);
    InstallWithIntrinsicDefaultProto(isolate, function_fun,
                                     Context::FUNCTION_FUNCTION_INDEX);

    // Setup the methods on the %FunctionPrototype%.
    SimpleInstallFunction(prototype, factory->apply_string(),
                          Builtins::kFunctionPrototypeApply, 2, false);

    if (FLAG_minimal) {
      SimpleInstallFunction(prototype, factory->bind_string(),
                            Builtins::kFunctionPrototypeBind, 1, false);
    } else {
      FastFunctionBindStub bind_stub(isolate);
      Handle<JSFunction> bind_function = factory->NewFunctionWithoutPrototype(
          factory->bind_string(), bind_stub.GetCode(), false);
      bind_function->shared()->DontAdaptArguments();
      bind_function->shared()->set_length(1);
      InstallFunction(prototype, bind_function, factory->bind_string(),
                      DONT_ENUM);
    }

    SimpleInstallFunction(prototype, factory->call_string(),
                          Builtins::kFunctionPrototypeCall, 1, false);
    SimpleInstallFunction(prototype, factory->toString_string(),
                          Builtins::kFunctionPrototypeToString, 0, false);

    // Install the @@hasInstance function.
    Handle<JSFunction> has_instance = InstallFunction(
        prototype, factory->has_instance_symbol(), JS_OBJECT_TYPE,
        JSObject::kHeaderSize, MaybeHandle<JSObject>(),
        Builtins::kFunctionPrototypeHasInstance,
        static_cast<PropertyAttributes>(DONT_ENUM | DONT_DELETE | READ_ONLY));

    // Set the expected parameters for @@hasInstance to 1; required by builtin.
    has_instance->shared()->set_internal_formal_parameter_count(1);

    // Set the length for the function to satisfy ECMA-262.
    has_instance->shared()->set_length(1);

    // Install the "constructor" property on the %FunctionPrototype%.
    JSObject::AddProperty(prototype, factory->constructor_string(),
                          function_fun, DONT_ENUM);

    sloppy_function_map_writable_prototype_->SetConstructor(*function_fun);
    strict_function_map_writable_prototype_->SetConstructor(*function_fun);
  }

  {  // --- A r r a y ---
    Handle<JSFunction> array_function =
        InstallFunction(global, "Array", JS_ARRAY_TYPE, JSArray::kSize,
                        isolate->initial_object_prototype(),
                        Builtins::kArrayCode);
    array_function->shared()->DontAdaptArguments();
    array_function->shared()->set_builtin_function_id(kArrayCode);

    // This seems a bit hackish, but we need to make sure Array.length
    // is 1.
    array_function->shared()->set_length(1);

    Handle<Map> initial_map(array_function->initial_map());

    // This assert protects an optimization in
    // HGraphBuilder::JSArrayBuilder::EmitMapCode()
    DCHECK(initial_map->elements_kind() == GetInitialFastElementsKind());
    Map::EnsureDescriptorSlack(initial_map, 1);

    PropertyAttributes attribs = static_cast<PropertyAttributes>(
        DONT_ENUM | DONT_DELETE);

    Handle<AccessorInfo> array_length =
        Accessors::ArrayLengthInfo(isolate, attribs);
    {  // Add length.
      AccessorConstantDescriptor d(
          Handle<Name>(Name::cast(array_length->name())), array_length,
          attribs);
      initial_map->AppendDescriptor(&d);
    }

    InstallWithIntrinsicDefaultProto(isolate, array_function,
                                     Context::ARRAY_FUNCTION_INDEX);

    // Cache the array maps, needed by ArrayConstructorStub
    CacheInitialJSArrayMaps(native_context(), initial_map);
    ArrayConstructorStub array_constructor_stub(isolate);
    Handle<Code> code = array_constructor_stub.GetCode();
    array_function->shared()->SetConstructStub(*code);

    Handle<JSFunction> is_arraylike = SimpleInstallFunction(
        array_function, isolate->factory()->InternalizeUtf8String("isArray"),
        Builtins::kArrayIsArray, 1, true);
    native_context()->set_is_arraylike(*is_arraylike);
  }

  {  // --- N u m b e r ---
    Handle<JSFunction> number_fun = InstallFunction(
        global, "Number", JS_VALUE_TYPE, JSValue::kSize,
        isolate->initial_object_prototype(), Builtins::kNumberConstructor);
    number_fun->shared()->DontAdaptArguments();
    number_fun->shared()->SetConstructStub(
        *isolate->builtins()->NumberConstructor_ConstructStub());
    number_fun->shared()->set_length(1);
    InstallWithIntrinsicDefaultProto(isolate, number_fun,
                                     Context::NUMBER_FUNCTION_INDEX);

    // Create the %NumberPrototype%
    Handle<JSValue> prototype =
        Handle<JSValue>::cast(factory->NewJSObject(number_fun, TENURED));
    prototype->set_value(Smi::FromInt(0));
    Accessors::FunctionSetPrototype(number_fun, prototype).Assert();

    // Install the "constructor" property on the {prototype}.
    JSObject::AddProperty(prototype, factory->constructor_string(), number_fun,
                          DONT_ENUM);

    // Install the Number.prototype methods.
    SimpleInstallFunction(prototype, "toExponential",
                          Builtins::kNumberPrototypeToExponential, 1, false);
    SimpleInstallFunction(prototype, "toFixed",
                          Builtins::kNumberPrototypeToFixed, 1, false);
    SimpleInstallFunction(prototype, "toPrecision",
                          Builtins::kNumberPrototypeToPrecision, 1, false);
    SimpleInstallFunction(prototype, "toString",
                          Builtins::kNumberPrototypeToString, 1, false);
    SimpleInstallFunction(prototype, "valueOf",
                          Builtins::kNumberPrototypeValueOf, 0, true);

    // Install i18n fallback functions.
    SimpleInstallFunction(prototype, "toLocaleString",
                          Builtins::kNumberPrototypeToLocaleString, 0, false);

    // Install the Number functions.
    SimpleInstallFunction(number_fun, "isFinite", Builtins::kNumberIsFinite, 1,
                          true);
    SimpleInstallFunction(number_fun, "isInteger", Builtins::kNumberIsInteger,
                          1, true);
    SimpleInstallFunction(number_fun, "isNaN", Builtins::kNumberIsNaN, 1, true);
    SimpleInstallFunction(number_fun, "isSafeInteger",
                          Builtins::kNumberIsSafeInteger, 1, true);
  }

  {  // --- B o o l e a n ---
    Handle<JSFunction> boolean_fun =
        InstallFunction(global, "Boolean", JS_VALUE_TYPE, JSValue::kSize,
                        isolate->initial_object_prototype(),
                        Builtins::kBooleanConstructor);
    boolean_fun->shared()->DontAdaptArguments();
    boolean_fun->shared()->SetConstructStub(
        *isolate->builtins()->BooleanConstructor_ConstructStub());
    boolean_fun->shared()->set_length(1);
    InstallWithIntrinsicDefaultProto(isolate, boolean_fun,
                                     Context::BOOLEAN_FUNCTION_INDEX);

    // Create the %BooleanPrototype%
    Handle<JSValue> prototype =
        Handle<JSValue>::cast(factory->NewJSObject(boolean_fun, TENURED));
    prototype->set_value(isolate->heap()->false_value());
    Accessors::FunctionSetPrototype(boolean_fun, prototype).Assert();

    // Install the "constructor" property on the {prototype}.
    JSObject::AddProperty(prototype, factory->constructor_string(), boolean_fun,
                          DONT_ENUM);

    // Install the Boolean.prototype methods.
    SimpleInstallFunction(prototype, "toString",
                          Builtins::kBooleanPrototypeToString, 0, true);
    SimpleInstallFunction(prototype, "valueOf",
                          Builtins::kBooleanPrototypeValueOf, 0, true);
  }

  {  // --- S t r i n g ---
    Handle<JSFunction> string_fun = InstallFunction(
        global, "String", JS_VALUE_TYPE, JSValue::kSize,
        isolate->initial_object_prototype(), Builtins::kStringConstructor);
    string_fun->shared()->SetConstructStub(
        *isolate->builtins()->StringConstructor_ConstructStub());
    string_fun->shared()->DontAdaptArguments();
    string_fun->shared()->set_length(1);
    InstallWithIntrinsicDefaultProto(isolate, string_fun,
                                     Context::STRING_FUNCTION_INDEX);

    Handle<Map> string_map =
        Handle<Map>(native_context()->string_function()->initial_map());
    string_map->set_elements_kind(FAST_STRING_WRAPPER_ELEMENTS);
    Map::EnsureDescriptorSlack(string_map, 1);

    PropertyAttributes attribs = static_cast<PropertyAttributes>(
        DONT_ENUM | DONT_DELETE | READ_ONLY);
    Handle<AccessorInfo> string_length(
        Accessors::StringLengthInfo(isolate, attribs));

    {  // Add length.
      AccessorConstantDescriptor d(factory->length_string(), string_length,
                                   attribs);
      string_map->AppendDescriptor(&d);
    }

    // Install the String.fromCharCode function.
    SimpleInstallFunction(string_fun, "fromCharCode",
                          Builtins::kStringFromCharCode, 1, true);

    // Install the String.fromCodePoint function.
    SimpleInstallFunction(string_fun, "fromCodePoint",
                          Builtins::kStringFromCodePoint, 1, false);

    // Create the %StringPrototype%
    Handle<JSValue> prototype =
        Handle<JSValue>::cast(factory->NewJSObject(string_fun, TENURED));
    prototype->set_value(isolate->heap()->empty_string());
    Accessors::FunctionSetPrototype(string_fun, prototype).Assert();

    // Install the "constructor" property on the {prototype}.
    JSObject::AddProperty(prototype, factory->constructor_string(), string_fun,
                          DONT_ENUM);

    // Install the String.prototype methods.
    SimpleInstallFunction(prototype, "charAt", Builtins::kStringPrototypeCharAt,
                          1, true);
    SimpleInstallFunction(prototype, "charCodeAt",
                          Builtins::kStringPrototypeCharCodeAt, 1, true);
    SimpleInstallFunction(prototype, "lastIndexOf",
                          Builtins::kStringPrototypeLastIndexOf, 1, false);
    SimpleInstallFunction(prototype, "localeCompare",
                          Builtins::kStringPrototypeLocaleCompare, 1, true);
    SimpleInstallFunction(prototype, "normalize",
                          Builtins::kStringPrototypeNormalize, 0, false);
    SimpleInstallFunction(prototype, "toString",
                          Builtins::kStringPrototypeToString, 0, true);
    SimpleInstallFunction(prototype, "trim", Builtins::kStringPrototypeTrim, 0,
                          false);
    SimpleInstallFunction(prototype, "trimLeft",
                          Builtins::kStringPrototypeTrimLeft, 0, false);
    SimpleInstallFunction(prototype, "trimRight",
                          Builtins::kStringPrototypeTrimRight, 0, false);
    SimpleInstallFunction(prototype, "valueOf",
                          Builtins::kStringPrototypeValueOf, 0, true);

    Handle<JSFunction> iterator = SimpleCreateFunction(
        isolate, factory->NewStringFromAsciiChecked("[Symbol.iterator]"),
        Builtins::kStringPrototypeIterator, 0, true);
    iterator->shared()->set_native(true);
    JSObject::AddProperty(prototype, factory->iterator_symbol(), iterator,
                          static_cast<PropertyAttributes>(DONT_ENUM));
  }

  {  // --- S t r i n g I t e r a t o r ---
    Handle<JSObject> iterator_prototype(
        native_context()->initial_iterator_prototype());

    Handle<JSObject> string_iterator_prototype =
        factory->NewJSObject(isolate->object_function(), TENURED);
    JSObject::ForceSetPrototype(string_iterator_prototype, iterator_prototype);

    JSObject::AddProperty(
        string_iterator_prototype, factory->to_string_tag_symbol(),
        factory->NewStringFromAsciiChecked("String Iterator"),
        static_cast<PropertyAttributes>(DONT_ENUM | READ_ONLY));

    InstallFunction(string_iterator_prototype, "next", JS_OBJECT_TYPE,
                    JSObject::kHeaderSize, MaybeHandle<JSObject>(),
                    Builtins::kStringIteratorPrototypeNext);

    Handle<JSFunction> string_iterator_function = CreateFunction(
        isolate, factory->NewStringFromAsciiChecked("StringIterator"),
        JS_STRING_ITERATOR_TYPE, JSStringIterator::kSize,
        string_iterator_prototype, Builtins::kIllegal);
    native_context()->set_string_iterator_map(
        string_iterator_function->initial_map());
  }

  {
    // --- S y m b o l ---
    Handle<JSObject> prototype =
        factory->NewJSObject(isolate->object_function(), TENURED);
    Handle<JSFunction> symbol_fun =
        InstallFunction(global, "Symbol", JS_VALUE_TYPE, JSValue::kSize,
                        prototype, Builtins::kSymbolConstructor);
    symbol_fun->shared()->SetConstructStub(
        *isolate->builtins()->SymbolConstructor_ConstructStub());
    symbol_fun->shared()->set_length(0);
    symbol_fun->shared()->DontAdaptArguments();
    native_context()->set_symbol_function(*symbol_fun);

    // Install the @@toStringTag property on the {prototype}.
    JSObject::AddProperty(
        prototype, factory->to_string_tag_symbol(),
        factory->NewStringFromAsciiChecked("Symbol"),
        static_cast<PropertyAttributes>(DONT_ENUM | READ_ONLY));

    // Install the "constructor" property on the {prototype}.
    JSObject::AddProperty(prototype, factory->constructor_string(), symbol_fun,
                          DONT_ENUM);

    // Install the Symbol.prototype methods.
    SimpleInstallFunction(prototype, "toString",
                          Builtins::kSymbolPrototypeToString, 0, true);
    SimpleInstallFunction(prototype, "valueOf",
                          Builtins::kSymbolPrototypeValueOf, 0, true);

    // Install the @@toPrimitive function.
    Handle<JSFunction> to_primitive = InstallFunction(
        prototype, factory->to_primitive_symbol(), JS_OBJECT_TYPE,
        JSObject::kHeaderSize, MaybeHandle<JSObject>(),
        Builtins::kSymbolPrototypeToPrimitive,
        static_cast<PropertyAttributes>(DONT_ENUM | READ_ONLY));

    // Set the expected parameters for @@toPrimitive to 1; required by builtin.
    to_primitive->shared()->set_internal_formal_parameter_count(1);

    // Set the length for the function to satisfy ECMA-262.
    to_primitive->shared()->set_length(1);
  }

  {  // --- D a t e ---
    // Builtin functions for Date.prototype.
    Handle<JSObject> prototype =
        factory->NewJSObject(isolate->object_function(), TENURED);
    Handle<JSFunction> date_fun =
        InstallFunction(global, "Date", JS_DATE_TYPE, JSDate::kSize, prototype,
                        Builtins::kDateConstructor);
    InstallWithIntrinsicDefaultProto(isolate, date_fun,
                                     Context::DATE_FUNCTION_INDEX);
    date_fun->shared()->SetConstructStub(
        *isolate->builtins()->DateConstructor_ConstructStub());
    date_fun->shared()->set_length(7);
    date_fun->shared()->DontAdaptArguments();

    // Install the Date.now, Date.parse and Date.UTC functions.
    SimpleInstallFunction(date_fun, "now", Builtins::kDateNow, 0, false);
    SimpleInstallFunction(date_fun, "parse", Builtins::kDateParse, 1, false);
    SimpleInstallFunction(date_fun, "UTC", Builtins::kDateUTC, 7, false);

    // Install the "constructor" property on the {prototype}.
    JSObject::AddProperty(prototype, factory->constructor_string(), date_fun,
                          DONT_ENUM);

    // Install the Date.prototype methods.
    SimpleInstallFunction(prototype, "toString",
                          Builtins::kDatePrototypeToString, 0, false);
    SimpleInstallFunction(prototype, "toDateString",
                          Builtins::kDatePrototypeToDateString, 0, false);
    SimpleInstallFunction(prototype, "toTimeString",
                          Builtins::kDatePrototypeToTimeString, 0, false);
    SimpleInstallFunction(prototype, "toISOString",
                          Builtins::kDatePrototypeToISOString, 0, false);
    Handle<JSFunction> to_utc_string =
        SimpleInstallFunction(prototype, "toUTCString",
                              Builtins::kDatePrototypeToUTCString, 0, false);
    InstallFunction(prototype, to_utc_string,
                    factory->InternalizeUtf8String("toGMTString"), DONT_ENUM);
    SimpleInstallFunction(prototype, "getDate", Builtins::kDatePrototypeGetDate,
                          0, true);
    SimpleInstallFunction(prototype, "setDate", Builtins::kDatePrototypeSetDate,
                          1, false);
    SimpleInstallFunction(prototype, "getDay", Builtins::kDatePrototypeGetDay,
                          0, true);
    SimpleInstallFunction(prototype, "getFullYear",
                          Builtins::kDatePrototypeGetFullYear, 0, true);
    SimpleInstallFunction(prototype, "setFullYear",
                          Builtins::kDatePrototypeSetFullYear, 3, false);
    SimpleInstallFunction(prototype, "getHours",
                          Builtins::kDatePrototypeGetHours, 0, true);
    SimpleInstallFunction(prototype, "setHours",
                          Builtins::kDatePrototypeSetHours, 4, false);
    SimpleInstallFunction(prototype, "getMilliseconds",
                          Builtins::kDatePrototypeGetMilliseconds, 0, true);
    SimpleInstallFunction(prototype, "setMilliseconds",
                          Builtins::kDatePrototypeSetMilliseconds, 1, false);
    SimpleInstallFunction(prototype, "getMinutes",
                          Builtins::kDatePrototypeGetMinutes, 0, true);
    SimpleInstallFunction(prototype, "setMinutes",
                          Builtins::kDatePrototypeSetMinutes, 3, false);
    SimpleInstallFunction(prototype, "getMonth",
                          Builtins::kDatePrototypeGetMonth, 0, true);
    SimpleInstallFunction(prototype, "setMonth",
                          Builtins::kDatePrototypeSetMonth, 2, false);
    SimpleInstallFunction(prototype, "getSeconds",
                          Builtins::kDatePrototypeGetSeconds, 0, true);
    SimpleInstallFunction(prototype, "setSeconds",
                          Builtins::kDatePrototypeSetSeconds, 2, false);
    SimpleInstallFunction(prototype, "getTime", Builtins::kDatePrototypeGetTime,
                          0, true);
    SimpleInstallFunction(prototype, "setTime", Builtins::kDatePrototypeSetTime,
                          1, false);
    SimpleInstallFunction(prototype, "getTimezoneOffset",
                          Builtins::kDatePrototypeGetTimezoneOffset, 0, true);
    SimpleInstallFunction(prototype, "getUTCDate",
                          Builtins::kDatePrototypeGetUTCDate, 0, true);
    SimpleInstallFunction(prototype, "setUTCDate",
                          Builtins::kDatePrototypeSetUTCDate, 1, false);
    SimpleInstallFunction(prototype, "getUTCDay",
                          Builtins::kDatePrototypeGetUTCDay, 0, true);
    SimpleInstallFunction(prototype, "getUTCFullYear",
                          Builtins::kDatePrototypeGetUTCFullYear, 0, true);
    SimpleInstallFunction(prototype, "setUTCFullYear",
                          Builtins::kDatePrototypeSetUTCFullYear, 3, false);
    SimpleInstallFunction(prototype, "getUTCHours",
                          Builtins::kDatePrototypeGetUTCHours, 0, true);
    SimpleInstallFunction(prototype, "setUTCHours",
                          Builtins::kDatePrototypeSetUTCHours, 4, false);
    SimpleInstallFunction(prototype, "getUTCMilliseconds",
                          Builtins::kDatePrototypeGetUTCMilliseconds, 0, true);
    SimpleInstallFunction(prototype, "setUTCMilliseconds",
                          Builtins::kDatePrototypeSetUTCMilliseconds, 1, false);
    SimpleInstallFunction(prototype, "getUTCMinutes",
                          Builtins::kDatePrototypeGetUTCMinutes, 0, true);
    SimpleInstallFunction(prototype, "setUTCMinutes",
                          Builtins::kDatePrototypeSetUTCMinutes, 3, false);
    SimpleInstallFunction(prototype, "getUTCMonth",
                          Builtins::kDatePrototypeGetUTCMonth, 0, true);
    SimpleInstallFunction(prototype, "setUTCMonth",
                          Builtins::kDatePrototypeSetUTCMonth, 2, false);
    SimpleInstallFunction(prototype, "getUTCSeconds",
                          Builtins::kDatePrototypeGetUTCSeconds, 0, true);
    SimpleInstallFunction(prototype, "setUTCSeconds",
                          Builtins::kDatePrototypeSetUTCSeconds, 2, false);
    SimpleInstallFunction(prototype, "valueOf", Builtins::kDatePrototypeValueOf,
                          0, false);
    SimpleInstallFunction(prototype, "getYear", Builtins::kDatePrototypeGetYear,
                          0, true);
    SimpleInstallFunction(prototype, "setYear", Builtins::kDatePrototypeSetYear,
                          1, false);
    SimpleInstallFunction(prototype, "toJSON", Builtins::kDatePrototypeToJson,
                          1, false);

    // Install i18n fallback functions.
    SimpleInstallFunction(prototype, "toLocaleString",
                          Builtins::kDatePrototypeToString, 0, false);
    SimpleInstallFunction(prototype, "toLocaleDateString",
                          Builtins::kDatePrototypeToDateString, 0, false);
    SimpleInstallFunction(prototype, "toLocaleTimeString",
                          Builtins::kDatePrototypeToTimeString, 0, false);

    // Install the @@toPrimitive function.
    Handle<JSFunction> to_primitive = InstallFunction(
        prototype, factory->to_primitive_symbol(), JS_OBJECT_TYPE,
        JSObject::kHeaderSize, MaybeHandle<JSObject>(),
        Builtins::kDatePrototypeToPrimitive,
        static_cast<PropertyAttributes>(DONT_ENUM | READ_ONLY));

    // Set the expected parameters for @@toPrimitive to 1; required by builtin.
    to_primitive->shared()->set_internal_formal_parameter_count(1);

    // Set the length for the function to satisfy ECMA-262.
    to_primitive->shared()->set_length(1);
  }

  {  // -- R e g E x p
    // Builtin functions for RegExp.prototype.
    Handle<JSFunction> regexp_fun = InstallFunction(
        global, "RegExp", JS_REGEXP_TYPE, JSRegExp::kSize,
        isolate->initial_object_prototype(), Builtins::kIllegal);
    InstallWithIntrinsicDefaultProto(isolate, regexp_fun,
                                     Context::REGEXP_FUNCTION_INDEX);
    regexp_fun->shared()->SetConstructStub(
        *isolate->builtins()->JSBuiltinsConstructStub());

    DCHECK(regexp_fun->has_initial_map());
    Handle<Map> initial_map(regexp_fun->initial_map());

    DCHECK_EQ(0, initial_map->GetInObjectProperties());

    Map::EnsureDescriptorSlack(initial_map, 1);

    // ECMA-262, section 15.10.7.5.
    PropertyAttributes writable =
        static_cast<PropertyAttributes>(DONT_ENUM | DONT_DELETE);
    DataDescriptor field(factory->last_index_string(),
                         JSRegExp::kLastIndexFieldIndex, writable,
                         Representation::Tagged());
    initial_map->AppendDescriptor(&field);

    static const int num_fields = JSRegExp::kInObjectFieldCount;
    initial_map->SetInObjectProperties(num_fields);
    initial_map->set_unused_property_fields(0);
    initial_map->set_instance_size(initial_map->instance_size() +
                                   num_fields * kPointerSize);
  }

  {  // -- E r r o r
    InstallError(isolate, global, factory->Error_string(),
                 Context::ERROR_FUNCTION_INDEX);
    InstallMakeError(isolate, isolate->builtins()->MakeError(),
                     Context::MAKE_ERROR_INDEX);
  }

  {  // -- E v a l E r r o r
    InstallError(isolate, global, factory->EvalError_string(),
                 Context::EVAL_ERROR_FUNCTION_INDEX);
  }

  {  // -- R a n g e E r r o r
    InstallError(isolate, global, factory->RangeError_string(),
                 Context::RANGE_ERROR_FUNCTION_INDEX);
    InstallMakeError(isolate, isolate->builtins()->MakeRangeError(),
                     Context::MAKE_RANGE_ERROR_INDEX);
  }

  {  // -- R e f e r e n c e E r r o r
    InstallError(isolate, global, factory->ReferenceError_string(),
                 Context::REFERENCE_ERROR_FUNCTION_INDEX);
  }

  {  // -- S y n t a x E r r o r
    InstallError(isolate, global, factory->SyntaxError_string(),
                 Context::SYNTAX_ERROR_FUNCTION_INDEX);
    InstallMakeError(isolate, isolate->builtins()->MakeSyntaxError(),
                     Context::MAKE_SYNTAX_ERROR_INDEX);
  }

  {  // -- T y p e E r r o r
    InstallError(isolate, global, factory->TypeError_string(),
                 Context::TYPE_ERROR_FUNCTION_INDEX);
    InstallMakeError(isolate, isolate->builtins()->MakeTypeError(),
                     Context::MAKE_TYPE_ERROR_INDEX);
  }

  {  // -- U R I E r r o r
    InstallError(isolate, global, factory->URIError_string(),
                 Context::URI_ERROR_FUNCTION_INDEX);
    InstallMakeError(isolate, isolate->builtins()->MakeURIError(),
                     Context::MAKE_URI_ERROR_INDEX);
  }

  // Initialize the embedder data slot.
  Handle<FixedArray> embedder_data = factory->NewFixedArray(3);
  native_context()->set_embedder_data(*embedder_data);

  {  // -- J S O N
    Handle<String> name = factory->InternalizeUtf8String("JSON");
    Handle<JSFunction> cons = factory->NewFunction(name);
    JSFunction::SetInstancePrototype(cons,
        Handle<Object>(native_context()->initial_object_prototype(), isolate));
    Handle<JSObject> json_object = factory->NewJSObject(cons, TENURED);
    DCHECK(json_object->IsJSObject());
    JSObject::AddProperty(global, name, json_object, DONT_ENUM);
    SimpleInstallFunction(json_object, "parse", Builtins::kJsonParse, 2, false);
    SimpleInstallFunction(json_object, "stringify", Builtins::kJsonStringify, 3,
                          true);
    JSObject::AddProperty(
        json_object, factory->to_string_tag_symbol(),
        factory->NewStringFromAsciiChecked("JSON"),
        static_cast<PropertyAttributes>(DONT_ENUM | READ_ONLY));
  }

  {  // -- M a t h
    Handle<String> name = factory->InternalizeUtf8String("Math");
    Handle<JSFunction> cons = factory->NewFunction(name);
    JSFunction::SetInstancePrototype(
        cons,
        Handle<Object>(native_context()->initial_object_prototype(), isolate));
    Handle<JSObject> math = factory->NewJSObject(cons, TENURED);
    DCHECK(math->IsJSObject());
    JSObject::AddProperty(global, name, math, DONT_ENUM);
    SimpleInstallFunction(math, "abs", Builtins::kMathAbs, 1, true);
    SimpleInstallFunction(math, "acos", Builtins::kMathAcos, 1, true);
    SimpleInstallFunction(math, "acosh", Builtins::kMathAcosh, 1, true);
    SimpleInstallFunction(math, "asin", Builtins::kMathAsin, 1, true);
    SimpleInstallFunction(math, "asinh", Builtins::kMathAsinh, 1, true);
    SimpleInstallFunction(math, "atan", Builtins::kMathAtan, 1, true);
    SimpleInstallFunction(math, "atanh", Builtins::kMathAtanh, 1, true);
    SimpleInstallFunction(math, "atan2", Builtins::kMathAtan2, 2, true);
    SimpleInstallFunction(math, "ceil", Builtins::kMathCeil, 1, true);
    SimpleInstallFunction(math, "cbrt", Builtins::kMathCbrt, 1, true);
    SimpleInstallFunction(math, "expm1", Builtins::kMathExpm1, 1, true);
    SimpleInstallFunction(math, "clz32", Builtins::kMathClz32, 1, true);
    SimpleInstallFunction(math, "cos", Builtins::kMathCos, 1, true);
    SimpleInstallFunction(math, "cosh", Builtins::kMathCosh, 1, true);
    SimpleInstallFunction(math, "exp", Builtins::kMathExp, 1, true);
    Handle<JSFunction> math_floor =
        SimpleInstallFunction(math, "floor", Builtins::kMathFloor, 1, true);
    native_context()->set_math_floor(*math_floor);
    SimpleInstallFunction(math, "fround", Builtins::kMathFround, 1, true);
    SimpleInstallFunction(math, "hypot", Builtins::kMathHypot, 2, false);
    SimpleInstallFunction(math, "imul", Builtins::kMathImul, 2, true);
    SimpleInstallFunction(math, "log", Builtins::kMathLog, 1, true);
    SimpleInstallFunction(math, "log1p", Builtins::kMathLog1p, 1, true);
    SimpleInstallFunction(math, "log2", Builtins::kMathLog2, 1, true);
    SimpleInstallFunction(math, "log10", Builtins::kMathLog10, 1, true);
    SimpleInstallFunction(math, "max", Builtins::kMathMax, 2, false);
    SimpleInstallFunction(math, "min", Builtins::kMathMin, 2, false);
    Handle<JSFunction> math_pow =
        SimpleInstallFunction(math, "pow", Builtins::kMathPow, 2, true);
    native_context()->set_math_pow(*math_pow);
    SimpleInstallFunction(math, "round", Builtins::kMathRound, 1, true);
    SimpleInstallFunction(math, "sign", Builtins::kMathSign, 1, true);
    SimpleInstallFunction(math, "sin", Builtins::kMathSin, 1, true);
    SimpleInstallFunction(math, "sinh", Builtins::kMathSinh, 1, true);
    SimpleInstallFunction(math, "sqrt", Builtins::kMathSqrt, 1, true);
    SimpleInstallFunction(math, "tan", Builtins::kMathTan, 1, true);
    SimpleInstallFunction(math, "tanh", Builtins::kMathTanh, 1, true);
    SimpleInstallFunction(math, "trunc", Builtins::kMathTrunc, 1, true);

    // Install math constants.
    double const kE = base::ieee754::exp(1.0);
    double const kPI = 3.1415926535897932;
    JSObject::AddProperty(
        math, factory->NewStringFromAsciiChecked("E"), factory->NewNumber(kE),
        static_cast<PropertyAttributes>(DONT_DELETE | DONT_ENUM | READ_ONLY));
    JSObject::AddProperty(
        math, factory->NewStringFromAsciiChecked("LN10"),
        factory->NewNumber(base::ieee754::log(10.0)),
        static_cast<PropertyAttributes>(DONT_DELETE | DONT_ENUM | READ_ONLY));
    JSObject::AddProperty(
        math, factory->NewStringFromAsciiChecked("LN2"),
        factory->NewNumber(base::ieee754::log(2.0)),
        static_cast<PropertyAttributes>(DONT_DELETE | DONT_ENUM | READ_ONLY));
    JSObject::AddProperty(
        math, factory->NewStringFromAsciiChecked("LOG10E"),
        factory->NewNumber(base::ieee754::log10(kE)),
        static_cast<PropertyAttributes>(DONT_DELETE | DONT_ENUM | READ_ONLY));
    JSObject::AddProperty(
        math, factory->NewStringFromAsciiChecked("LOG2E"),
        factory->NewNumber(base::ieee754::log2(kE)),
        static_cast<PropertyAttributes>(DONT_DELETE | DONT_ENUM | READ_ONLY));
    JSObject::AddProperty(
        math, factory->NewStringFromAsciiChecked("PI"), factory->NewNumber(kPI),
        static_cast<PropertyAttributes>(DONT_DELETE | DONT_ENUM | READ_ONLY));
    JSObject::AddProperty(
        math, factory->NewStringFromAsciiChecked("SQRT1_2"),
        factory->NewNumber(std::sqrt(0.5)),
        static_cast<PropertyAttributes>(DONT_DELETE | DONT_ENUM | READ_ONLY));
    JSObject::AddProperty(
        math, factory->NewStringFromAsciiChecked("SQRT2"),
        factory->NewNumber(std::sqrt(2.0)),
        static_cast<PropertyAttributes>(DONT_DELETE | DONT_ENUM | READ_ONLY));
  }

  {  // -- A r r a y B u f f e r
    Handle<JSFunction> array_buffer_fun = InstallArrayBuffer(
        global, "ArrayBuffer", Builtins::kArrayBufferPrototypeGetByteLength,
        BuiltinFunctionId::kArrayBufferByteLength);
    InstallWithIntrinsicDefaultProto(isolate, array_buffer_fun,
                                     Context::ARRAY_BUFFER_FUN_INDEX);
  }

  {  // -- T y p e d A r r a y
    Handle<JSObject> prototype =
        factory->NewJSObject(isolate->object_function(), TENURED);
    native_context()->set_typed_array_prototype(*prototype);

    Handle<JSFunction> typed_array_fun =
        CreateFunction(isolate, factory->InternalizeUtf8String("TypedArray"),
                       JS_TYPED_ARRAY_TYPE, JSTypedArray::kSize, prototype,
                       Builtins::kIllegal);

    // Install the "constructor" property on the {prototype}.
    JSObject::AddProperty(prototype, factory->constructor_string(),
                          typed_array_fun, DONT_ENUM);
    native_context()->set_typed_array_function(*typed_array_fun);

    // Install the "buffer", "byteOffset", "byteLength" and "length"
    // getters on the {prototype}.
    SimpleInstallGetter(prototype, factory->buffer_string(),
                        Builtins::kTypedArrayPrototypeBuffer, false);
    SimpleInstallGetter(prototype, factory->byte_length_string(),
                        Builtins::kTypedArrayPrototypeByteLength, true,
                        kTypedArrayByteLength);
    SimpleInstallGetter(prototype, factory->byte_offset_string(),
                        Builtins::kTypedArrayPrototypeByteOffset, true,
                        kTypedArrayByteOffset);
    SimpleInstallGetter(prototype, factory->length_string(),
                        Builtins::kTypedArrayPrototypeLength, true,
                        kTypedArrayLength);
  }

  {  // -- T y p e d A r r a y s
#define INSTALL_TYPED_ARRAY(Type, type, TYPE, ctype, size)             \
  {                                                                    \
    Handle<JSFunction> fun;                                            \
    InstallTypedArray(#Type "Array", TYPE##_ELEMENTS, &fun);           \
    InstallWithIntrinsicDefaultProto(isolate, fun,                     \
                                     Context::TYPE##_ARRAY_FUN_INDEX); \
  }
    TYPED_ARRAYS(INSTALL_TYPED_ARRAY)
#undef INSTALL_TYPED_ARRAY
  }

  {  // -- D a t a V i e w
    Handle<JSObject> prototype =
        factory->NewJSObject(isolate->object_function(), TENURED);
    Handle<JSFunction> data_view_fun =
        InstallFunction(global, "DataView", JS_DATA_VIEW_TYPE,
                        JSDataView::kSizeWithInternalFields, prototype,
                        Builtins::kDataViewConstructor);
    InstallWithIntrinsicDefaultProto(isolate, data_view_fun,
                                     Context::DATA_VIEW_FUN_INDEX);
    data_view_fun->shared()->SetConstructStub(
        *isolate->builtins()->DataViewConstructor_ConstructStub());
    data_view_fun->shared()->set_length(3);
    data_view_fun->shared()->DontAdaptArguments();

    // Install the @@toStringTag property on the {prototype}.
    JSObject::AddProperty(
        prototype, factory->to_string_tag_symbol(),
        factory->NewStringFromAsciiChecked("DataView"),
        static_cast<PropertyAttributes>(DONT_ENUM | READ_ONLY));

    // Install the "constructor" property on the {prototype}.
    JSObject::AddProperty(prototype, factory->constructor_string(),
                          data_view_fun, DONT_ENUM);

    // Install the "buffer", "byteOffset" and "byteLength" getters
    // on the {prototype}.
    SimpleInstallGetter(prototype, factory->buffer_string(),
                        Builtins::kDataViewPrototypeGetBuffer, false,
                        kDataViewBuffer);
    SimpleInstallGetter(prototype, factory->byte_length_string(),
                        Builtins::kDataViewPrototypeGetByteLength, false,
                        kDataViewByteLength);
    SimpleInstallGetter(prototype, factory->byte_offset_string(),
                        Builtins::kDataViewPrototypeGetByteOffset, false,
                        kDataViewByteOffset);

    SimpleInstallFunction(prototype, "getInt8",
                          Builtins::kDataViewPrototypeGetInt8, 1, false);
    SimpleInstallFunction(prototype, "setInt8",
                          Builtins::kDataViewPrototypeSetInt8, 2, false);
    SimpleInstallFunction(prototype, "getUint8",
                          Builtins::kDataViewPrototypeGetUint8, 1, false);
    SimpleInstallFunction(prototype, "setUint8",
                          Builtins::kDataViewPrototypeSetUint8, 2, false);
    SimpleInstallFunction(prototype, "getInt16",
                          Builtins::kDataViewPrototypeGetInt16, 1, false);
    SimpleInstallFunction(prototype, "setInt16",
                          Builtins::kDataViewPrototypeSetInt16, 2, false);
    SimpleInstallFunction(prototype, "getUint16",
                          Builtins::kDataViewPrototypeGetUint16, 1, false);
    SimpleInstallFunction(prototype, "setUint16",
                          Builtins::kDataViewPrototypeSetUint16, 2, false);
    SimpleInstallFunction(prototype, "getInt32",
                          Builtins::kDataViewPrototypeGetInt32, 1, false);
    SimpleInstallFunction(prototype, "setInt32",
                          Builtins::kDataViewPrototypeSetInt32, 2, false);
    SimpleInstallFunction(prototype, "getUint32",
                          Builtins::kDataViewPrototypeGetUint32, 1, false);
    SimpleInstallFunction(prototype, "setUint32",
                          Builtins::kDataViewPrototypeSetUint32, 2, false);
    SimpleInstallFunction(prototype, "getFloat32",
                          Builtins::kDataViewPrototypeGetFloat32, 1, false);
    SimpleInstallFunction(prototype, "setFloat32",
                          Builtins::kDataViewPrototypeSetFloat32, 2, false);
    SimpleInstallFunction(prototype, "getFloat64",
                          Builtins::kDataViewPrototypeGetFloat64, 1, false);
    SimpleInstallFunction(prototype, "setFloat64",
                          Builtins::kDataViewPrototypeSetFloat64, 2, false);
  }

  {  // -- M a p
    Handle<JSFunction> js_map_fun = InstallFunction(
        global, "Map", JS_MAP_TYPE, JSMap::kSize,
        isolate->initial_object_prototype(), Builtins::kIllegal);
    InstallWithIntrinsicDefaultProto(isolate, js_map_fun,
                                     Context::JS_MAP_FUN_INDEX);
  }

  {  // -- S e t
    Handle<JSFunction> js_set_fun = InstallFunction(
        global, "Set", JS_SET_TYPE, JSSet::kSize,
        isolate->initial_object_prototype(), Builtins::kIllegal);
    InstallWithIntrinsicDefaultProto(isolate, js_set_fun,
                                     Context::JS_SET_FUN_INDEX);
  }

  {  // -- I t e r a t o r R e s u l t
    Handle<Map> map =
        factory->NewMap(JS_OBJECT_TYPE, JSIteratorResult::kSize);
    Map::SetPrototype(map, isolate->initial_object_prototype());
    Map::EnsureDescriptorSlack(map, 2);

    {  // value
      DataDescriptor d(factory->value_string(), JSIteratorResult::kValueIndex,
                       NONE, Representation::Tagged());
      map->AppendDescriptor(&d);
    }

    {  // done
      DataDescriptor d(factory->done_string(), JSIteratorResult::kDoneIndex,
                       NONE, Representation::Tagged());
      map->AppendDescriptor(&d);
    }

    map->SetConstructor(native_context()->object_function());
    map->SetInObjectProperties(2);
    native_context()->set_iterator_result_map(*map);
  }

  {  // -- W e a k M a p
    Handle<JSFunction> js_weak_map_fun = InstallFunction(
        global, "WeakMap", JS_WEAK_MAP_TYPE, JSWeakMap::kSize,
        isolate->initial_object_prototype(), Builtins::kIllegal);
    InstallWithIntrinsicDefaultProto(isolate, js_weak_map_fun,
                                     Context::JS_WEAK_MAP_FUN_INDEX);
  }

  {  // -- W e a k S e t
    Handle<JSFunction> js_weak_set_fun = InstallFunction(
        global, "WeakSet", JS_WEAK_SET_TYPE, JSWeakSet::kSize,
        isolate->initial_object_prototype(), Builtins::kIllegal);
    InstallWithIntrinsicDefaultProto(isolate, js_weak_set_fun,
                                     Context::JS_WEAK_SET_FUN_INDEX);
  }

  {  // -- P r o x y
    CreateJSProxyMaps();

    Handle<String> name = factory->Proxy_string();
    Handle<Code> code(isolate->builtins()->ProxyConstructor());

    Handle<JSFunction> proxy_function =
        factory->NewFunction(isolate->proxy_function_map(),
                             factory->Proxy_string(), MaybeHandle<Code>(code));

    JSFunction::SetInitialMap(
        proxy_function, Handle<Map>(native_context()->proxy_map(), isolate),
        factory->null_value());

    proxy_function->shared()->SetConstructStub(
        *isolate->builtins()->ProxyConstructor_ConstructStub());
    proxy_function->shared()->set_internal_formal_parameter_count(2);
    proxy_function->shared()->set_length(2);

    native_context()->set_proxy_function(*proxy_function);
    InstallFunction(global, name, proxy_function, factory->Object_string());
  }

  {  // -- R e f l e c t
    Handle<String> reflect_string = factory->InternalizeUtf8String("Reflect");
    Handle<JSObject> reflect =
        factory->NewJSObject(isolate->object_function(), TENURED);
    JSObject::AddProperty(global, reflect_string, reflect, DONT_ENUM);

    Handle<JSFunction> define_property =
        SimpleInstallFunction(reflect, factory->defineProperty_string(),
                              Builtins::kReflectDefineProperty, 3, true);
    native_context()->set_reflect_define_property(*define_property);

    Handle<JSFunction> delete_property =
        SimpleInstallFunction(reflect, factory->deleteProperty_string(),
                              Builtins::kReflectDeleteProperty, 2, true);
    native_context()->set_reflect_delete_property(*delete_property);

    Handle<JSFunction> apply = SimpleInstallFunction(
        reflect, factory->apply_string(), Builtins::kReflectApply, 3, false);
    native_context()->set_reflect_apply(*apply);

    Handle<JSFunction> construct =
        SimpleInstallFunction(reflect, factory->construct_string(),
                              Builtins::kReflectConstruct, 2, false);
    native_context()->set_reflect_construct(*construct);

    SimpleInstallFunction(reflect, factory->get_string(), Builtins::kReflectGet,
                          2, false);
    SimpleInstallFunction(reflect, factory->getOwnPropertyDescriptor_string(),
                          Builtins::kReflectGetOwnPropertyDescriptor, 2, true);
    SimpleInstallFunction(reflect, factory->getPrototypeOf_string(),
                          Builtins::kReflectGetPrototypeOf, 1, true);
    SimpleInstallFunction(reflect, factory->has_string(), Builtins::kReflectHas,
                          2, true);
    SimpleInstallFunction(reflect, factory->isExtensible_string(),
                          Builtins::kReflectIsExtensible, 1, true);
    SimpleInstallFunction(reflect, factory->ownKeys_string(),
                          Builtins::kReflectOwnKeys, 1, true);
    SimpleInstallFunction(reflect, factory->preventExtensions_string(),
                          Builtins::kReflectPreventExtensions, 1, true);
    SimpleInstallFunction(reflect, factory->set_string(), Builtins::kReflectSet,
                          3, false);
    SimpleInstallFunction(reflect, factory->setPrototypeOf_string(),
                          Builtins::kReflectSetPrototypeOf, 2, true);
  }

  {  // --- B o u n d F u n c t i o n
    Handle<Map> map =
        factory->NewMap(JS_BOUND_FUNCTION_TYPE, JSBoundFunction::kSize);
    map->set_is_callable();
    Map::SetPrototype(map, empty_function);

    PropertyAttributes roc_attribs =
        static_cast<PropertyAttributes>(DONT_ENUM | READ_ONLY);
    Map::EnsureDescriptorSlack(map, 2);

    Handle<AccessorInfo> bound_length =
        Accessors::BoundFunctionLengthInfo(isolate, roc_attribs);
    {  // length
      AccessorConstantDescriptor d(factory->length_string(), bound_length,
                                   roc_attribs);
      map->AppendDescriptor(&d);
    }
    Handle<AccessorInfo> bound_name =
        Accessors::BoundFunctionNameInfo(isolate, roc_attribs);
    {  // length
      AccessorConstantDescriptor d(factory->name_string(), bound_name,
                                   roc_attribs);
      map->AppendDescriptor(&d);
    }
    map->SetInObjectProperties(0);
    native_context()->set_bound_function_without_constructor_map(*map);

    map = Map::Copy(map, "IsConstructor");
    map->set_is_constructor(true);
    native_context()->set_bound_function_with_constructor_map(*map);
  }

  {  // --- sloppy arguments map
    // Make sure we can recognize argument objects at runtime.
    // This is done by introducing an anonymous function with
    // class_name equals 'Arguments'.
    Handle<String> arguments_string = factory->Arguments_string();
    Handle<Code> code = isolate->builtins()->Illegal();
    Handle<JSFunction> function = factory->NewFunctionWithoutPrototype(
        arguments_string, code);
    function->shared()->set_instance_class_name(*arguments_string);

    Handle<Map> map = factory->NewMap(
        JS_ARGUMENTS_TYPE, JSSloppyArgumentsObject::kSize, FAST_ELEMENTS);
    // Create the descriptor array for the arguments object.
    Map::EnsureDescriptorSlack(map, 2);

    {  // length
      DataDescriptor d(factory->length_string(),
                       JSSloppyArgumentsObject::kLengthIndex, DONT_ENUM,
                       Representation::Tagged());
      map->AppendDescriptor(&d);
    }
    {  // callee
      DataDescriptor d(factory->callee_string(),
                       JSSloppyArgumentsObject::kCalleeIndex, DONT_ENUM,
                       Representation::Tagged());
      map->AppendDescriptor(&d);
    }
    // @@iterator method is added later.

    map->SetInObjectProperties(2);
    native_context()->set_sloppy_arguments_map(*map);

    DCHECK(!function->has_initial_map());
    JSFunction::SetInitialMap(function, map,
                              isolate->initial_object_prototype());

    DCHECK(!map->is_dictionary_map());
    DCHECK(IsFastObjectElementsKind(map->elements_kind()));
  }

  {  // --- fast and slow aliased arguments map
    Handle<Map> map = isolate->sloppy_arguments_map();
    map = Map::Copy(map, "FastAliasedArguments");
    map->set_elements_kind(FAST_SLOPPY_ARGUMENTS_ELEMENTS);
    DCHECK_EQ(2, map->GetInObjectProperties());
    native_context()->set_fast_aliased_arguments_map(*map);

    map = Map::Copy(map, "SlowAliasedArguments");
    map->set_elements_kind(SLOW_SLOPPY_ARGUMENTS_ELEMENTS);
    DCHECK_EQ(2, map->GetInObjectProperties());
    native_context()->set_slow_aliased_arguments_map(*map);
  }

  {  // --- strict mode arguments map
    const PropertyAttributes attributes =
      static_cast<PropertyAttributes>(DONT_ENUM | DONT_DELETE | READ_ONLY);

    // Create the ThrowTypeError functions.
    Handle<AccessorPair> callee = factory->NewAccessorPair();
    Handle<AccessorPair> caller = factory->NewAccessorPair();

    Handle<JSFunction> poison = GetStrictArgumentsPoisonFunction();

    // Install the ThrowTypeError functions.
    callee->set_getter(*poison);
    callee->set_setter(*poison);
    caller->set_getter(*poison);
    caller->set_setter(*poison);

    // Create the map. Allocate one in-object field for length.
    Handle<Map> map = factory->NewMap(
        JS_ARGUMENTS_TYPE, JSStrictArgumentsObject::kSize, FAST_ELEMENTS);
    // Create the descriptor array for the arguments object.
    Map::EnsureDescriptorSlack(map, 3);

    {  // length
      DataDescriptor d(factory->length_string(),
                       JSStrictArgumentsObject::kLengthIndex, DONT_ENUM,
                       Representation::Tagged());
      map->AppendDescriptor(&d);
    }
    {  // callee
      AccessorConstantDescriptor d(factory->callee_string(), callee,
                                   attributes);
      map->AppendDescriptor(&d);
    }
    {  // caller
      AccessorConstantDescriptor d(factory->caller_string(), caller,
                                   attributes);
      map->AppendDescriptor(&d);
    }
    // @@iterator method is added later.

    DCHECK_EQ(native_context()->object_function()->prototype(),
              *isolate->initial_object_prototype());
    Map::SetPrototype(map, isolate->initial_object_prototype());
    map->SetInObjectProperties(1);

    // Copy constructor from the sloppy arguments boilerplate.
    map->SetConstructor(
        native_context()->sloppy_arguments_map()->GetConstructor());

    native_context()->set_strict_arguments_map(*map);

    DCHECK(!map->is_dictionary_map());
    DCHECK(IsFastObjectElementsKind(map->elements_kind()));
  }

  {  // --- context extension
    // Create a function for the context extension objects.
    Handle<Code> code = isolate->builtins()->Illegal();
    Handle<JSFunction> context_extension_fun = factory->NewFunction(
        factory->empty_string(), code, JS_CONTEXT_EXTENSION_OBJECT_TYPE,
        JSObject::kHeaderSize);

    Handle<String> name = factory->InternalizeOneByteString(
        STATIC_CHAR_VECTOR("context_extension"));
    context_extension_fun->shared()->set_instance_class_name(*name);
    native_context()->set_context_extension_function(*context_extension_fun);
  }


  {
    // Set up the call-as-function delegate.
    Handle<Code> code = isolate->builtins()->HandleApiCallAsFunction();
    Handle<JSFunction> delegate = factory->NewFunction(
        factory->empty_string(), code, JS_OBJECT_TYPE, JSObject::kHeaderSize);
    native_context()->set_call_as_function_delegate(*delegate);
    delegate->shared()->DontAdaptArguments();
  }

  {
    // Set up the call-as-constructor delegate.
    Handle<Code> code = isolate->builtins()->HandleApiCallAsConstructor();
    Handle<JSFunction> delegate = factory->NewFunction(
        factory->empty_string(), code, JS_OBJECT_TYPE, JSObject::kHeaderSize);
    native_context()->set_call_as_constructor_delegate(*delegate);
    delegate->shared()->DontAdaptArguments();
  }
}  // NOLINT(readability/fn_size)

void Genesis::InstallTypedArray(const char* name, ElementsKind elements_kind,
                                Handle<JSFunction>* fun) {
  Handle<JSObject> global = Handle<JSObject>(native_context()->global_object());

  Handle<JSObject> typed_array_prototype =
      Handle<JSObject>(isolate()->typed_array_prototype());
  Handle<JSFunction> typed_array_function =
      Handle<JSFunction>(isolate()->typed_array_function());

  Handle<JSObject> prototype =
      factory()->NewJSObject(isolate()->object_function(), TENURED);
  Handle<JSFunction> result =
      InstallFunction(global, name, JS_TYPED_ARRAY_TYPE, JSTypedArray::kSize,
                      prototype, Builtins::kIllegal);

  Handle<Map> initial_map = isolate()->factory()->NewMap(
      JS_TYPED_ARRAY_TYPE,
      JSTypedArray::kSizeWithInternalFields,
      elements_kind);
  JSFunction::SetInitialMap(result, initial_map,
                            handle(initial_map->prototype(), isolate()));

  CHECK(JSObject::SetPrototype(result, typed_array_function, false,
                               Object::DONT_THROW)
            .FromJust());

  CHECK(JSObject::SetPrototype(prototype, typed_array_prototype, false,
                               Object::DONT_THROW)
            .FromJust());
  *fun = result;
}


void Genesis::InitializeExperimentalGlobal() {
#define FEATURE_INITIALIZE_GLOBAL(id, descr) InitializeGlobal_##id();

  HARMONY_INPROGRESS(FEATURE_INITIALIZE_GLOBAL)
  HARMONY_STAGED(FEATURE_INITIALIZE_GLOBAL)
  HARMONY_SHIPPING(FEATURE_INITIALIZE_GLOBAL)
#undef FEATURE_INITIALIZE_GLOBAL
}


bool Bootstrapper::CompileBuiltin(Isolate* isolate, int index) {
  Vector<const char> name = Natives::GetScriptName(index);
  Handle<String> source_code =
      isolate->bootstrapper()->SourceLookup<Natives>(index);

  // We pass in extras_utils so that builtin code can set it up for later use
  // by actual extras code, compiled with CompileExtraBuiltin.
  Handle<Object> global = isolate->global_object();
  Handle<Object> utils = isolate->natives_utils_object();
  Handle<Object> extras_utils = isolate->extras_utils_object();
  Handle<Object> args[] = {global, utils, extras_utils};

  return Bootstrapper::CompileNative(isolate, name, source_code,
                                     arraysize(args), args, NATIVES_CODE);
}


bool Bootstrapper::CompileExperimentalBuiltin(Isolate* isolate, int index) {
  HandleScope scope(isolate);
  Vector<const char> name = ExperimentalNatives::GetScriptName(index);
  Handle<String> source_code =
      isolate->bootstrapper()->SourceLookup<ExperimentalNatives>(index);
  Handle<Object> global = isolate->global_object();
  Handle<Object> utils = isolate->natives_utils_object();
  Handle<Object> args[] = {global, utils};
  return Bootstrapper::CompileNative(isolate, name, source_code,
                                     arraysize(args), args, NATIVES_CODE);
}


bool Bootstrapper::CompileExtraBuiltin(Isolate* isolate, int index) {
  HandleScope scope(isolate);
  Vector<const char> name = ExtraNatives::GetScriptName(index);
  Handle<String> source_code =
      isolate->bootstrapper()->SourceLookup<ExtraNatives>(index);
  Handle<Object> global = isolate->global_object();
  Handle<Object> binding = isolate->extras_binding_object();
  Handle<Object> extras_utils = isolate->extras_utils_object();
  Handle<Object> args[] = {global, binding, extras_utils};
  return Bootstrapper::CompileNative(isolate, name, source_code,
                                     arraysize(args), args, EXTENSION_CODE);
}


bool Bootstrapper::CompileExperimentalExtraBuiltin(Isolate* isolate,
                                                   int index) {
  HandleScope scope(isolate);
  Vector<const char> name = ExperimentalExtraNatives::GetScriptName(index);
  Handle<String> source_code =
      isolate->bootstrapper()->SourceLookup<ExperimentalExtraNatives>(index);
  Handle<Object> global = isolate->global_object();
  Handle<Object> binding = isolate->extras_binding_object();
  Handle<Object> extras_utils = isolate->extras_utils_object();
  Handle<Object> args[] = {global, binding, extras_utils};
  return Bootstrapper::CompileNative(isolate, name, source_code,
                                     arraysize(args), args, EXTENSION_CODE);
}

bool Bootstrapper::CompileNative(Isolate* isolate, Vector<const char> name,
                                 Handle<String> source, int argc,
                                 Handle<Object> argv[],
                                 NativesFlag natives_flag) {
  SuppressDebug compiling_natives(isolate->debug());
  // During genesis, the boilerplate for stack overflow won't work until the
  // environment has been at least partially initialized. Add a stack check
  // before entering JS code to catch overflow early.
  StackLimitCheck check(isolate);
  if (check.JsHasOverflowed(1 * KB)) {
    isolate->StackOverflow();
    return false;
  }

  Handle<Context> context(isolate->context());

  Handle<String> script_name =
      isolate->factory()->NewStringFromUtf8(name).ToHandleChecked();
  Handle<SharedFunctionInfo> function_info =
      Compiler::GetSharedFunctionInfoForScript(
          source, script_name, 0, 0, ScriptOriginOptions(), Handle<Object>(),
          context, NULL, NULL, ScriptCompiler::kNoCompileOptions, natives_flag,
          false);
  if (function_info.is_null()) return false;

  DCHECK(context->IsNativeContext());

  Handle<JSFunction> fun =
      isolate->factory()->NewFunctionFromSharedFunctionInfo(function_info,
                                                            context);
  Handle<Object> receiver = isolate->factory()->undefined_value();

  // For non-extension scripts, run script to get the function wrapper.
  Handle<Object> wrapper;
  if (!Execution::Call(isolate, fun, receiver, 0, NULL).ToHandle(&wrapper)) {
    return false;
  }
  // Then run the function wrapper.
  return !Execution::Call(isolate, Handle<JSFunction>::cast(wrapper), receiver,
                          argc, argv).is_null();
}


bool Genesis::CallUtilsFunction(Isolate* isolate, const char* name) {
  Handle<JSObject> utils =
      Handle<JSObject>::cast(isolate->natives_utils_object());
  Handle<String> name_string =
      isolate->factory()->NewStringFromAsciiChecked(name);
  Handle<Object> fun = JSObject::GetDataProperty(utils, name_string);
  Handle<Object> receiver = isolate->factory()->undefined_value();
  Handle<Object> args[] = {utils};
  return !Execution::Call(isolate, fun, receiver, 1, args).is_null();
}


bool Genesis::CompileExtension(Isolate* isolate, v8::Extension* extension) {
  Factory* factory = isolate->factory();
  HandleScope scope(isolate);
  Handle<SharedFunctionInfo> function_info;

  Handle<String> source =
      isolate->factory()
          ->NewExternalStringFromOneByte(extension->source())
          .ToHandleChecked();
  DCHECK(source->IsOneByteRepresentation());

  // If we can't find the function in the cache, we compile a new
  // function and insert it into the cache.
  Vector<const char> name = CStrVector(extension->name());
  SourceCodeCache* cache = isolate->bootstrapper()->extensions_cache();
  Handle<Context> context(isolate->context());
  DCHECK(context->IsNativeContext());

  if (!cache->Lookup(name, &function_info)) {
    Handle<String> script_name =
        factory->NewStringFromUtf8(name).ToHandleChecked();
    function_info = Compiler::GetSharedFunctionInfoForScript(
        source, script_name, 0, 0, ScriptOriginOptions(), Handle<Object>(),
        context, extension, NULL, ScriptCompiler::kNoCompileOptions,
        EXTENSION_CODE, false);
    if (function_info.is_null()) return false;
    cache->Add(name, function_info);
  }

  // Set up the function context. Conceptually, we should clone the
  // function before overwriting the context but since we're in a
  // single-threaded environment it is not strictly necessary.
  Handle<JSFunction> fun =
      factory->NewFunctionFromSharedFunctionInfo(function_info, context);

  // Call function using either the runtime object or the global
  // object as the receiver. Provide no parameters.
  Handle<Object> receiver = isolate->global_object();
  return !Execution::Call(isolate, fun, receiver, 0, NULL).is_null();
}


static Handle<JSObject> ResolveBuiltinIdHolder(Handle<Context> native_context,
                                               const char* holder_expr) {
  Isolate* isolate = native_context->GetIsolate();
  Factory* factory = isolate->factory();
  Handle<JSGlobalObject> global(native_context->global_object());
  const char* period_pos = strchr(holder_expr, '.');
  if (period_pos == NULL) {
    return Handle<JSObject>::cast(
        Object::GetPropertyOrElement(
            global, factory->InternalizeUtf8String(holder_expr))
            .ToHandleChecked());
  }
  const char* inner = period_pos + 1;
  DCHECK(!strchr(inner, '.'));
  Vector<const char> property(holder_expr,
                              static_cast<int>(period_pos - holder_expr));
  Handle<String> property_string = factory->InternalizeUtf8String(property);
  DCHECK(!property_string.is_null());
  Handle<JSObject> object = Handle<JSObject>::cast(
      JSReceiver::GetProperty(global, property_string).ToHandleChecked());
  if (strcmp("prototype", inner) == 0) {
    Handle<JSFunction> function = Handle<JSFunction>::cast(object);
    return Handle<JSObject>(JSObject::cast(function->prototype()));
  }
  Handle<String> inner_string = factory->InternalizeUtf8String(inner);
  DCHECK(!inner_string.is_null());
  Handle<Object> value =
      JSReceiver::GetProperty(object, inner_string).ToHandleChecked();
  return Handle<JSObject>::cast(value);
}

void Genesis::ConfigureUtilsObject(GlobalContextType context_type) {
  switch (context_type) {
    // We still need the utils object to find debug functions.
    case DEBUG_CONTEXT:
      return;
    // Expose the natives in global if a valid name for it is specified.
    case FULL_CONTEXT: {
      // We still need the utils object after deserialization.
      if (isolate()->serializer_enabled()) return;
      if (FLAG_expose_natives_as == NULL) break;
      if (strlen(FLAG_expose_natives_as) == 0) break;
      HandleScope scope(isolate());
      Handle<String> natives_key =
          factory()->InternalizeUtf8String(FLAG_expose_natives_as);
      uint32_t dummy_index;
      if (natives_key->AsArrayIndex(&dummy_index)) break;
      Handle<Object> utils = isolate()->natives_utils_object();
      Handle<JSObject> global = isolate()->global_object();
      JSObject::AddProperty(global, natives_key, utils, DONT_ENUM);
      break;
    }
  }

  // The utils object can be removed for cases that reach this point.
  native_context()->set_natives_utils_object(heap()->undefined_value());
}


void Bootstrapper::ExportFromRuntime(Isolate* isolate,
                                     Handle<JSObject> container) {
  Factory* factory = isolate->factory();
  HandleScope scope(isolate);
  Handle<Context> native_context = isolate->native_context();
#define EXPORT_PRIVATE_SYMBOL(NAME)                                       \
  Handle<String> NAME##_name = factory->NewStringFromAsciiChecked(#NAME); \
  JSObject::AddProperty(container, NAME##_name, factory->NAME(), NONE);
  PRIVATE_SYMBOL_LIST(EXPORT_PRIVATE_SYMBOL)
#undef EXPORT_PRIVATE_SYMBOL

#define EXPORT_PUBLIC_SYMBOL(NAME, DESCRIPTION)                           \
  Handle<String> NAME##_name = factory->NewStringFromAsciiChecked(#NAME); \
  JSObject::AddProperty(container, NAME##_name, factory->NAME(), NONE);
  PUBLIC_SYMBOL_LIST(EXPORT_PUBLIC_SYMBOL)
  WELL_KNOWN_SYMBOL_LIST(EXPORT_PUBLIC_SYMBOL)
#undef EXPORT_PUBLIC_SYMBOL

  {
    Handle<JSFunction> to_string = InstallFunction(
        container, "object_to_string", JS_OBJECT_TYPE, JSObject::kHeaderSize,
        MaybeHandle<JSObject>(), Builtins::kObjectProtoToString);
    to_string->shared()->set_internal_formal_parameter_count(0);
    to_string->shared()->set_length(0);
    native_context->set_object_to_string(*to_string);
  }

  Handle<JSObject> iterator_prototype(
      native_context->initial_iterator_prototype());

  JSObject::AddProperty(container,
                        factory->InternalizeUtf8String("IteratorPrototype"),
                        iterator_prototype, NONE);

  {
    PrototypeIterator iter(native_context->sloppy_generator_function_map());
    Handle<JSObject> generator_function_prototype(iter.GetCurrent<JSObject>());

    JSObject::AddProperty(
        container, factory->InternalizeUtf8String("GeneratorFunctionPrototype"),
        generator_function_prototype, NONE);

    static const bool kUseStrictFunctionMap = true;
    Handle<JSFunction> generator_function_function = InstallFunction(
        container, "GeneratorFunction", JS_FUNCTION_TYPE, JSFunction::kSize,
        generator_function_prototype, Builtins::kGeneratorFunctionConstructor,
        kUseStrictFunctionMap);
    generator_function_function->set_prototype_or_initial_map(
        native_context->sloppy_generator_function_map());
    generator_function_function->shared()->DontAdaptArguments();
    generator_function_function->shared()->SetConstructStub(
        *isolate->builtins()->GeneratorFunctionConstructor());
    generator_function_function->shared()->set_length(1);
    InstallWithIntrinsicDefaultProto(
        isolate, generator_function_function,
        Context::GENERATOR_FUNCTION_FUNCTION_INDEX);

    JSObject::ForceSetPrototype(generator_function_function,
                                isolate->function_function());
    JSObject::AddProperty(
        generator_function_prototype, factory->constructor_string(),
        generator_function_function,
        static_cast<PropertyAttributes>(DONT_ENUM | READ_ONLY));

    native_context->sloppy_generator_function_map()->SetConstructor(
        *generator_function_function);
    native_context->strict_generator_function_map()->SetConstructor(
        *generator_function_function);
  }

  {  // -- S e t I t e r a t o r
    Handle<JSObject> set_iterator_prototype =
        isolate->factory()->NewJSObject(isolate->object_function(), TENURED);
    JSObject::ForceSetPrototype(set_iterator_prototype, iterator_prototype);
    Handle<JSFunction> set_iterator_function = InstallFunction(
        container, "SetIterator", JS_SET_ITERATOR_TYPE, JSSetIterator::kSize,
        set_iterator_prototype, Builtins::kIllegal);
    native_context->set_set_iterator_map(set_iterator_function->initial_map());
  }

  {  // -- M a p I t e r a t o r
    Handle<JSObject> map_iterator_prototype =
        isolate->factory()->NewJSObject(isolate->object_function(), TENURED);
    JSObject::ForceSetPrototype(map_iterator_prototype, iterator_prototype);
    Handle<JSFunction> map_iterator_function = InstallFunction(
        container, "MapIterator", JS_MAP_ITERATOR_TYPE, JSMapIterator::kSize,
        map_iterator_prototype, Builtins::kIllegal);
    native_context->set_map_iterator_map(map_iterator_function->initial_map());
  }

  {  // -- S c r i p t
    // Builtin functions for Script.
    Handle<JSFunction> script_fun = InstallFunction(
        container, "Script", JS_VALUE_TYPE, JSValue::kSize,
        isolate->initial_object_prototype(), Builtins::kUnsupportedThrower);
    Handle<JSObject> prototype =
        factory->NewJSObject(isolate->object_function(), TENURED);
    Accessors::FunctionSetPrototype(script_fun, prototype).Assert();
    native_context->set_script_function(*script_fun);

    Handle<Map> script_map = Handle<Map>(script_fun->initial_map());
    Map::EnsureDescriptorSlack(script_map, 15);

    PropertyAttributes attribs =
        static_cast<PropertyAttributes>(DONT_ENUM | DONT_DELETE | READ_ONLY);

    Handle<AccessorInfo> script_column =
        Accessors::ScriptColumnOffsetInfo(isolate, attribs);
    {
      AccessorConstantDescriptor d(
          Handle<Name>(Name::cast(script_column->name())), script_column,
          attribs);
      script_map->AppendDescriptor(&d);
    }

    Handle<AccessorInfo> script_id = Accessors::ScriptIdInfo(isolate, attribs);
    {
      AccessorConstantDescriptor d(Handle<Name>(Name::cast(script_id->name())),
                                   script_id, attribs);
      script_map->AppendDescriptor(&d);
    }


    Handle<AccessorInfo> script_name =
        Accessors::ScriptNameInfo(isolate, attribs);
    {
      AccessorConstantDescriptor d(
          Handle<Name>(Name::cast(script_name->name())), script_name, attribs);
      script_map->AppendDescriptor(&d);
    }

    Handle<AccessorInfo> script_line =
        Accessors::ScriptLineOffsetInfo(isolate, attribs);
    {
      AccessorConstantDescriptor d(
          Handle<Name>(Name::cast(script_line->name())), script_line, attribs);
      script_map->AppendDescriptor(&d);
    }

    Handle<AccessorInfo> script_source =
        Accessors::ScriptSourceInfo(isolate, attribs);
    {
      AccessorConstantDescriptor d(
          Handle<Name>(Name::cast(script_source->name())), script_source,
          attribs);
      script_map->AppendDescriptor(&d);
    }

    Handle<AccessorInfo> script_type =
        Accessors::ScriptTypeInfo(isolate, attribs);
    {
      AccessorConstantDescriptor d(
          Handle<Name>(Name::cast(script_type->name())), script_type, attribs);
      script_map->AppendDescriptor(&d);
    }

    Handle<AccessorInfo> script_compilation_type =
        Accessors::ScriptCompilationTypeInfo(isolate, attribs);
    {
      AccessorConstantDescriptor d(
          Handle<Name>(Name::cast(script_compilation_type->name())),
          script_compilation_type, attribs);
      script_map->AppendDescriptor(&d);
    }

    Handle<AccessorInfo> script_line_ends =
        Accessors::ScriptLineEndsInfo(isolate, attribs);
    {
      AccessorConstantDescriptor d(
          Handle<Name>(Name::cast(script_line_ends->name())), script_line_ends,
          attribs);
      script_map->AppendDescriptor(&d);
    }

    Handle<AccessorInfo> script_context_data =
        Accessors::ScriptContextDataInfo(isolate, attribs);
    {
      AccessorConstantDescriptor d(
          Handle<Name>(Name::cast(script_context_data->name())),
          script_context_data, attribs);
      script_map->AppendDescriptor(&d);
    }

    Handle<AccessorInfo> script_eval_from_script =
        Accessors::ScriptEvalFromScriptInfo(isolate, attribs);
    {
      AccessorConstantDescriptor d(
          Handle<Name>(Name::cast(script_eval_from_script->name())),
          script_eval_from_script, attribs);
      script_map->AppendDescriptor(&d);
    }

    Handle<AccessorInfo> script_eval_from_script_position =
        Accessors::ScriptEvalFromScriptPositionInfo(isolate, attribs);
    {
      AccessorConstantDescriptor d(
          Handle<Name>(Name::cast(script_eval_from_script_position->name())),
          script_eval_from_script_position, attribs);
      script_map->AppendDescriptor(&d);
    }

    Handle<AccessorInfo> script_eval_from_function_name =
        Accessors::ScriptEvalFromFunctionNameInfo(isolate, attribs);
    {
      AccessorConstantDescriptor d(
          Handle<Name>(Name::cast(script_eval_from_function_name->name())),
          script_eval_from_function_name, attribs);
      script_map->AppendDescriptor(&d);
    }

    Handle<AccessorInfo> script_source_url =
        Accessors::ScriptSourceUrlInfo(isolate, attribs);
    {
      AccessorConstantDescriptor d(
          Handle<Name>(Name::cast(script_source_url->name())),
          script_source_url, attribs);
      script_map->AppendDescriptor(&d);
    }

    Handle<AccessorInfo> script_source_mapping_url =
        Accessors::ScriptSourceMappingUrlInfo(isolate, attribs);
    {
      AccessorConstantDescriptor d(
          Handle<Name>(Name::cast(script_source_mapping_url->name())),
          script_source_mapping_url, attribs);
      script_map->AppendDescriptor(&d);
    }

    Handle<AccessorInfo> script_is_embedder_debug_script =
        Accessors::ScriptIsEmbedderDebugScriptInfo(isolate, attribs);
    {
      AccessorConstantDescriptor d(
          Handle<Name>(Name::cast(script_is_embedder_debug_script->name())),
          script_is_embedder_debug_script, attribs);
      script_map->AppendDescriptor(&d);
    }

    {
      PrototypeIterator iter(native_context->sloppy_async_function_map());
      Handle<JSObject> async_function_prototype(iter.GetCurrent<JSObject>());

      static const bool kUseStrictFunctionMap = true;
      Handle<JSFunction> async_function_constructor = InstallFunction(
          container, "AsyncFunction", JS_FUNCTION_TYPE, JSFunction::kSize,
          async_function_prototype, Builtins::kAsyncFunctionConstructor,
          kUseStrictFunctionMap);
      async_function_constructor->shared()->DontAdaptArguments();
      async_function_constructor->shared()->SetConstructStub(
          *isolate->builtins()->AsyncFunctionConstructor());
      async_function_constructor->shared()->set_length(1);
      InstallWithIntrinsicDefaultProto(isolate, async_function_constructor,
                                       Context::ASYNC_FUNCTION_FUNCTION_INDEX);
      JSObject::ForceSetPrototype(async_function_constructor,
                                  isolate->function_function());

      JSObject::AddProperty(
          async_function_prototype, factory->constructor_string(),
          async_function_constructor,
          static_cast<PropertyAttributes>(DONT_ENUM | READ_ONLY));

      JSFunction::SetPrototype(async_function_constructor,
                               async_function_prototype);

      Handle<JSFunction> async_function_next =
          SimpleInstallFunction(container, "AsyncFunctionNext",
                                Builtins::kGeneratorPrototypeNext, 1, true);
      Handle<JSFunction> async_function_throw =
          SimpleInstallFunction(container, "AsyncFunctionThrow",
                                Builtins::kGeneratorPrototypeThrow, 1, true);
      async_function_next->shared()->set_native(false);
      async_function_throw->shared()->set_native(false);
    }
  }

  {  // -- C a l l S i t e
    // Builtin functions for CallSite.

    // CallSites are a special case; the constructor is for our private use
    // only, therefore we set it up as a builtin that throws. Internally, we use
    // CallSiteUtils::Construct to create CallSite objects.

    Handle<JSFunction> callsite_fun = InstallFunction(
        container, "CallSite", JS_OBJECT_TYPE, JSObject::kHeaderSize,
        isolate->initial_object_prototype(), Builtins::kUnsupportedThrower);
    callsite_fun->shared()->DontAdaptArguments();
    callsite_fun->shared()->set_native(true);

    isolate->native_context()->set_callsite_function(*callsite_fun);

    {
      Handle<JSObject> proto =
          factory->NewJSObject(isolate->object_function(), TENURED);
      JSObject::AddProperty(proto, factory->constructor_string(), callsite_fun,
                            DONT_ENUM);

      struct FunctionInfo {
        const char* name;
        Builtins::Name id;
      };

      FunctionInfo infos[] = {
          {"getColumnNumber", Builtins::kCallSitePrototypeGetColumnNumber},
          {"getEvalOrigin", Builtins::kCallSitePrototypeGetEvalOrigin},
          {"getFileName", Builtins::kCallSitePrototypeGetFileName},
          {"getFunction", Builtins::kCallSitePrototypeGetFunction},
          {"getFunctionName", Builtins::kCallSitePrototypeGetFunctionName},
          {"getLineNumber", Builtins::kCallSitePrototypeGetLineNumber},
          {"getMethodName", Builtins::kCallSitePrototypeGetMethodName},
          {"getPosition", Builtins::kCallSitePrototypeGetPosition},
          {"getScriptNameOrSourceURL",
           Builtins::kCallSitePrototypeGetScriptNameOrSourceURL},
          {"getThis", Builtins::kCallSitePrototypeGetThis},
          {"getTypeName", Builtins::kCallSitePrototypeGetTypeName},
          {"isConstructor", Builtins::kCallSitePrototypeIsConstructor},
          {"isEval", Builtins::kCallSitePrototypeIsEval},
          {"isNative", Builtins::kCallSitePrototypeIsNative},
          {"isToplevel", Builtins::kCallSitePrototypeIsToplevel},
          {"toString", Builtins::kCallSitePrototypeToString}};

      PropertyAttributes attrs =
          static_cast<PropertyAttributes>(DONT_ENUM | DONT_DELETE | READ_ONLY);

      Handle<JSFunction> fun;
      for (const FunctionInfo& info : infos) {
        fun = SimpleInstallFunction(proto, info.name, info.id, 0, true, attrs);
        fun->shared()->set_native(true);
      }

      Accessors::FunctionSetPrototype(callsite_fun, proto).Assert();
    }
  }
}


void Bootstrapper::ExportExperimentalFromRuntime(Isolate* isolate,
                                                 Handle<JSObject> container) {
  HandleScope scope(isolate);

#ifdef V8_I18N_SUPPORT
#define INITIALIZE_FLAG(FLAG)                                         \
  {                                                                   \
    Handle<String> name =                                             \
        isolate->factory()->NewStringFromAsciiChecked(#FLAG);         \
    JSObject::AddProperty(container, name,                            \
                          isolate->factory()->ToBoolean(FLAG), NONE); \
  }

#undef INITIALIZE_FLAG
#endif
}


#define EMPTY_INITIALIZE_GLOBAL_FOR_FEATURE(id) \
  void Genesis::InitializeGlobal_##id() {}

EMPTY_INITIALIZE_GLOBAL_FOR_FEATURE(harmony_do_expressions)
EMPTY_INITIALIZE_GLOBAL_FOR_FEATURE(harmony_for_in)
EMPTY_INITIALIZE_GLOBAL_FOR_FEATURE(harmony_regexp_lookbehind)
EMPTY_INITIALIZE_GLOBAL_FOR_FEATURE(harmony_regexp_named_captures)
EMPTY_INITIALIZE_GLOBAL_FOR_FEATURE(harmony_regexp_property)
EMPTY_INITIALIZE_GLOBAL_FOR_FEATURE(harmony_function_sent)
EMPTY_INITIALIZE_GLOBAL_FOR_FEATURE(harmony_explicit_tailcalls)
EMPTY_INITIALIZE_GLOBAL_FOR_FEATURE(harmony_tailcalls)
EMPTY_INITIALIZE_GLOBAL_FOR_FEATURE(harmony_restrictive_declarations)
EMPTY_INITIALIZE_GLOBAL_FOR_FEATURE(harmony_string_padding)
#ifdef V8_I18N_SUPPORT
EMPTY_INITIALIZE_GLOBAL_FOR_FEATURE(datetime_format_to_parts)
EMPTY_INITIALIZE_GLOBAL_FOR_FEATURE(icu_case_mapping)
#endif
EMPTY_INITIALIZE_GLOBAL_FOR_FEATURE(harmony_async_await)
EMPTY_INITIALIZE_GLOBAL_FOR_FEATURE(harmony_restrictive_generators)
EMPTY_INITIALIZE_GLOBAL_FOR_FEATURE(harmony_trailing_commas)
<<<<<<< HEAD
EMPTY_INITIALIZE_GLOBAL_FOR_FEATURE(harmony_types)
=======
EMPTY_INITIALIZE_GLOBAL_FOR_FEATURE(harmony_class_fields)
>>>>>>> 86bda7dd

void InstallPublicSymbol(Factory* factory, Handle<Context> native_context,
                         const char* name, Handle<Symbol> value) {
  Handle<JSGlobalObject> global(
      JSGlobalObject::cast(native_context->global_object()));
  Handle<String> symbol_string = factory->InternalizeUtf8String("Symbol");
  Handle<JSObject> symbol = Handle<JSObject>::cast(
      JSObject::GetProperty(global, symbol_string).ToHandleChecked());
  Handle<String> name_string = factory->InternalizeUtf8String(name);
  PropertyAttributes attributes =
      static_cast<PropertyAttributes>(DONT_ENUM | DONT_DELETE | READ_ONLY);
  JSObject::AddProperty(symbol, name_string, value, attributes);
}


void Genesis::InitializeGlobal_harmony_sharedarraybuffer() {
  if (!FLAG_harmony_sharedarraybuffer) return;

  Handle<JSGlobalObject> global(native_context()->global_object());
  Isolate* isolate = global->GetIsolate();
  Factory* factory = isolate->factory();

  Handle<JSFunction> shared_array_buffer_fun =
      InstallArrayBuffer(global, "SharedArrayBuffer",
                         Builtins::kSharedArrayBufferPrototypeGetByteLength,
                         BuiltinFunctionId::kSharedArrayBufferByteLength);
  native_context()->set_shared_array_buffer_fun(*shared_array_buffer_fun);

  Handle<String> name = factory->InternalizeUtf8String("Atomics");
  Handle<JSFunction> cons = factory->NewFunction(name);
  JSFunction::SetInstancePrototype(
      cons,
      Handle<Object>(native_context()->initial_object_prototype(), isolate));
  Handle<JSObject> atomics_object = factory->NewJSObject(cons, TENURED);
  DCHECK(atomics_object->IsJSObject());
  JSObject::AddProperty(global, name, atomics_object, DONT_ENUM);

  SimpleInstallFunction(atomics_object, factory->InternalizeUtf8String("load"),
                        Builtins::kAtomicsLoad, 2, true);
  SimpleInstallFunction(atomics_object, factory->InternalizeUtf8String("store"),
                        Builtins::kAtomicsStore, 3, true);
}


void Genesis::InitializeGlobal_harmony_simd() {
  if (!FLAG_harmony_simd) return;

  Handle<JSGlobalObject> global(
      JSGlobalObject::cast(native_context()->global_object()));
  Isolate* isolate = global->GetIsolate();
  Factory* factory = isolate->factory();

  Handle<String> name = factory->InternalizeUtf8String("SIMD");
  Handle<JSFunction> cons = factory->NewFunction(name);
  JSFunction::SetInstancePrototype(
      cons,
      Handle<Object>(native_context()->initial_object_prototype(), isolate));
  cons->shared()->set_instance_class_name(*name);
  Handle<JSObject> simd_object = factory->NewJSObject(cons, TENURED);
  DCHECK(simd_object->IsJSObject());
  JSObject::AddProperty(global, name, simd_object, DONT_ENUM);

// Install SIMD type functions. Set the instance class names since
// InstallFunction only does this when we install on the JSGlobalObject.
#define SIMD128_INSTALL_FUNCTION(TYPE, Type, type, lane_count, lane_type) \
  Handle<JSFunction> type##_function = InstallFunction(                   \
      simd_object, #Type, JS_VALUE_TYPE, JSValue::kSize,                  \
      isolate->initial_object_prototype(), Builtins::kIllegal);           \
  native_context()->set_##type##_function(*type##_function);              \
  type##_function->shared()->set_instance_class_name(*factory->Type##_string());
  SIMD128_TYPES(SIMD128_INSTALL_FUNCTION)
#undef SIMD128_INSTALL_FUNCTION
}


void Genesis::InitializeGlobal_harmony_object_values_entries() {
  if (!FLAG_harmony_object_values_entries) return;

  Handle<JSGlobalObject> global(
      JSGlobalObject::cast(native_context()->global_object()));
  Isolate* isolate = global->GetIsolate();
  Factory* factory = isolate->factory();

  Handle<JSFunction> object_function = isolate->object_function();
  SimpleInstallFunction(object_function, factory->entries_string(),
                        Builtins::kObjectEntries, 1, false);
  SimpleInstallFunction(object_function, factory->values_string(),
                        Builtins::kObjectValues, 1, false);
}

void Genesis::InitializeGlobal_harmony_object_own_property_descriptors() {
  if (!FLAG_harmony_object_own_property_descriptors) return;

  Handle<JSGlobalObject> global(
      JSGlobalObject::cast(native_context()->global_object()));
  Isolate* isolate = global->GetIsolate();
  Factory* factory = isolate->factory();

  Handle<JSFunction> object_function = isolate->object_function();
  SimpleInstallFunction(object_function,
                        factory->getOwnPropertyDescriptors_string(),
                        Builtins::kObjectGetOwnPropertyDescriptors, 1, false);
}

void Genesis::InitializeGlobal_harmony_array_prototype_values() {
  if (!FLAG_harmony_array_prototype_values) return;
  Handle<JSFunction> array_constructor(native_context()->array_function());
  Handle<JSObject> array_prototype(
      JSObject::cast(array_constructor->instance_prototype()));
  Handle<Object> values_iterator =
      JSObject::GetProperty(array_prototype, factory()->iterator_symbol())
          .ToHandleChecked();
  DCHECK(values_iterator->IsJSFunction());
  JSObject::AddProperty(array_prototype, factory()->values_string(),
                        values_iterator, DONT_ENUM);

  Handle<Object> unscopables =
      JSObject::GetProperty(array_prototype, factory()->unscopables_symbol())
          .ToHandleChecked();
  DCHECK(unscopables->IsJSObject());
  JSObject::AddProperty(Handle<JSObject>::cast(unscopables),
                        factory()->values_string(), factory()->true_value(),
                        NONE);
}

Handle<JSFunction> Genesis::InstallArrayBuffer(Handle<JSObject> target,
                                               const char* name,
                                               Builtins::Name call,
                                               BuiltinFunctionId id) {
  // Create the %ArrayBufferPrototype%
  // Setup the {prototype} with the given {name} for @@toStringTag.
  Handle<JSObject> prototype =
      factory()->NewJSObject(isolate()->object_function(), TENURED);
  JSObject::AddProperty(prototype, factory()->to_string_tag_symbol(),
                        factory()->NewStringFromAsciiChecked(name),
                        static_cast<PropertyAttributes>(DONT_ENUM | READ_ONLY));

  // Allocate the constructor with the given {prototype}.
  Handle<JSFunction> array_buffer_fun =
      InstallFunction(target, name, JS_ARRAY_BUFFER_TYPE,
                      JSArrayBuffer::kSizeWithInternalFields, prototype,
                      Builtins::kArrayBufferConstructor);
  array_buffer_fun->shared()->SetConstructStub(
      *isolate()->builtins()->ArrayBufferConstructor_ConstructStub());
  array_buffer_fun->shared()->DontAdaptArguments();
  array_buffer_fun->shared()->set_length(1);

  // Install the "constructor" property on the {prototype}.
  JSObject::AddProperty(prototype, factory()->constructor_string(),
                        array_buffer_fun, DONT_ENUM);

  SimpleInstallFunction(array_buffer_fun, factory()->isView_string(),
                        Builtins::kArrayBufferIsView, 1, true);

  // Install the "byteLength" getter on the {prototype}.
  SimpleInstallGetter(prototype, factory()->byte_length_string(), call, false,
                      id);

  return array_buffer_fun;
}


Handle<JSFunction> Genesis::InstallInternalArray(Handle<JSObject> target,
                                                 const char* name,
                                                 ElementsKind elements_kind) {
  // --- I n t e r n a l   A r r a y ---
  // An array constructor on the builtins object that works like
  // the public Array constructor, except that its prototype
  // doesn't inherit from Object.prototype.
  // To be used only for internal work by builtins. Instances
  // must not be leaked to user code.
  Handle<JSObject> prototype =
      factory()->NewJSObject(isolate()->object_function(), TENURED);
  Handle<JSFunction> array_function =
      InstallFunction(target, name, JS_ARRAY_TYPE, JSArray::kSize, prototype,
                      Builtins::kInternalArrayCode);

  InternalArrayConstructorStub internal_array_constructor_stub(isolate());
  Handle<Code> code = internal_array_constructor_stub.GetCode();
  array_function->shared()->SetConstructStub(*code);
  array_function->shared()->DontAdaptArguments();

  Handle<Map> original_map(array_function->initial_map());
  Handle<Map> initial_map = Map::Copy(original_map, "InternalArray");
  initial_map->set_elements_kind(elements_kind);
  JSFunction::SetInitialMap(array_function, initial_map, prototype);

  // Make "length" magic on instances.
  Map::EnsureDescriptorSlack(initial_map, 1);

  PropertyAttributes attribs = static_cast<PropertyAttributes>(
      DONT_ENUM | DONT_DELETE);

  Handle<AccessorInfo> array_length =
      Accessors::ArrayLengthInfo(isolate(), attribs);
  {  // Add length.
    AccessorConstantDescriptor d(Handle<Name>(Name::cast(array_length->name())),
                                 array_length, attribs);
    initial_map->AppendDescriptor(&d);
  }

  return array_function;
}

bool Genesis::InstallNatives(GlobalContextType context_type) {
  HandleScope scope(isolate());

  // Set up the utils object as shared container between native scripts.
  Handle<JSObject> utils = factory()->NewJSObject(isolate()->object_function());
  JSObject::NormalizeProperties(utils, CLEAR_INOBJECT_PROPERTIES, 16,
                                "utils container for native scripts");
  native_context()->set_natives_utils_object(*utils);

  // Set up the extras utils object as a shared container between native
  // scripts and extras. (Extras consume things added there by native scripts.)
  Handle<JSObject> extras_utils =
      factory()->NewJSObject(isolate()->object_function());
  native_context()->set_extras_utils_object(*extras_utils);

  InstallInternalArray(extras_utils, "InternalPackedArray", FAST_ELEMENTS);

  int builtin_index = Natives::GetDebuggerCount();
  // Only run prologue.js and runtime.js at this point.
  DCHECK_EQ(builtin_index, Natives::GetIndex("prologue"));
  if (!Bootstrapper::CompileBuiltin(isolate(), builtin_index++)) return false;
  DCHECK_EQ(builtin_index, Natives::GetIndex("runtime"));
  if (!Bootstrapper::CompileBuiltin(isolate(), builtin_index++)) return false;

  {
    // Builtin function for OpaqueReference -- a JSValue-based object,
    // that keeps its field isolated from JavaScript code. It may store
    // objects, that JavaScript code may not access.
    Handle<JSFunction> opaque_reference_fun = factory()->NewFunction(
        factory()->empty_string(), isolate()->builtins()->Illegal(),
        isolate()->initial_object_prototype(), JS_VALUE_TYPE, JSValue::kSize);
    Handle<JSObject> prototype =
        factory()->NewJSObject(isolate()->object_function(), TENURED);
    Accessors::FunctionSetPrototype(opaque_reference_fun, prototype).Assert();
    native_context()->set_opaque_reference_function(*opaque_reference_fun);
  }

  // InternalArrays should not use Smi-Only array optimizations. There are too
  // many places in the C++ runtime code (e.g. RegEx) that assume that
  // elements in InternalArrays can be set to non-Smi values without going
  // through a common bottleneck that would make the SMI_ONLY -> FAST_ELEMENT
  // transition easy to trap. Moreover, they rarely are smi-only.
  {
    HandleScope scope(isolate());
    Handle<JSObject> utils =
        Handle<JSObject>::cast(isolate()->natives_utils_object());
    Handle<JSFunction> array_function =
        InstallInternalArray(utils, "InternalArray", FAST_HOLEY_ELEMENTS);
    native_context()->set_internal_array_function(*array_function);
    InstallInternalArray(utils, "InternalPackedArray", FAST_ELEMENTS);
  }

  // Run the rest of the native scripts.
  while (builtin_index < Natives::GetBuiltinsCount()) {
    if (!Bootstrapper::CompileBuiltin(isolate(), builtin_index++)) return false;
  }

  if (!CallUtilsFunction(isolate(), "PostNatives")) return false;
  auto fast_template_instantiations_cache = isolate()->factory()->NewFixedArray(
      TemplateInfo::kFastTemplateInstantiationsCacheSize);
  native_context()->set_fast_template_instantiations_cache(
      *fast_template_instantiations_cache);

  auto slow_template_instantiations_cache = UnseededNumberDictionary::New(
      isolate(), ApiNatives::kInitialFunctionCacheSize);
  native_context()->set_slow_template_instantiations_cache(
      *slow_template_instantiations_cache);

  // Store the map for the %ObjectPrototype% after the natives has been compiled
  // and the Object function has been set up.
  Handle<JSFunction> object_function(native_context()->object_function());
  DCHECK(JSObject::cast(object_function->initial_map()->prototype())
             ->HasFastProperties());
  native_context()->set_object_function_prototype_map(
      HeapObject::cast(object_function->initial_map()->prototype())->map());

  // Set up the map for Object.create(null) instances.
  Handle<Map> object_with_null_prototype_map =
      Map::CopyInitialMap(handle(object_function->initial_map(), isolate()));
  Map::SetPrototype(object_with_null_prototype_map,
                    isolate()->factory()->null_value());
  native_context()->set_object_with_null_prototype_map(
      *object_with_null_prototype_map);

  // Store the map for the %StringPrototype% after the natives has been compiled
  // and the String function has been set up.
  Handle<JSFunction> string_function(native_context()->string_function());
  DCHECK(JSObject::cast(
      string_function->initial_map()->prototype())->HasFastProperties());
  native_context()->set_string_function_prototype_map(
      HeapObject::cast(string_function->initial_map()->prototype())->map());

  Handle<JSGlobalObject> global_object =
      handle(native_context()->global_object());

  // Install Global.decodeURI.
  SimpleInstallFunction(global_object, "decodeURI", Builtins::kGlobalDecodeURI,
                        1, false, kGlobalDecodeURI);

  // Install Global.decodeURIComponent.
  SimpleInstallFunction(global_object, "decodeURIComponent",
                        Builtins::kGlobalDecodeURIComponent, 1, false,
                        kGlobalDecodeURIComponent);

  // Install Global.encodeURI.
  SimpleInstallFunction(global_object, "encodeURI", Builtins::kGlobalEncodeURI,
                        1, false, kGlobalEncodeURI);

  // Install Global.encodeURIComponent.
  SimpleInstallFunction(global_object, "encodeURIComponent",
                        Builtins::kGlobalEncodeURIComponent, 1, false,
                        kGlobalEncodeURIComponent);

  // Install Global.escape.
  SimpleInstallFunction(global_object, "escape", Builtins::kGlobalEscape, 1,
                        false, kGlobalEscape);

  // Install Global.unescape.
  SimpleInstallFunction(global_object, "unescape", Builtins::kGlobalUnescape, 1,
                        false, kGlobalUnescape);

  // Install Global.eval.
  {
    Handle<JSFunction> eval =
        SimpleInstallFunction(global_object, factory()->eval_string(),
                              Builtins::kGlobalEval, 1, false);
    native_context()->set_global_eval_fun(*eval);
  }

  // Install Global.isFinite
  SimpleInstallFunction(global_object, "isFinite", Builtins::kGlobalIsFinite, 1,
                        true, kGlobalIsFinite);

  // Install Global.isNaN
  SimpleInstallFunction(global_object, "isNaN", Builtins::kGlobalIsNaN, 1, true,
                        kGlobalIsNaN);

  // Install Array.prototype.concat
  {
    Handle<JSFunction> array_constructor(native_context()->array_function());
    Handle<JSObject> proto(JSObject::cast(array_constructor->prototype()));
    Handle<JSFunction> concat =
        InstallFunction(proto, "concat", JS_OBJECT_TYPE, JSObject::kHeaderSize,
                        MaybeHandle<JSObject>(), Builtins::kArrayConcat);

    // Make sure that Array.prototype.concat appears to be compiled.
    // The code will never be called, but inline caching for call will
    // only work if it appears to be compiled.
    concat->shared()->DontAdaptArguments();
    DCHECK(concat->is_compiled());
    // Set the lengths for the functions to satisfy ECMA-262.
    concat->shared()->set_length(1);
  }

  // Install InternalArray.prototype.concat
  {
    Handle<JSFunction> array_constructor(
        native_context()->internal_array_function());
    Handle<JSObject> proto(JSObject::cast(array_constructor->prototype()));
    Handle<JSFunction> concat =
        InstallFunction(proto, "concat", JS_OBJECT_TYPE, JSObject::kHeaderSize,
                        MaybeHandle<JSObject>(), Builtins::kArrayConcat);

    // Make sure that InternalArray.prototype.concat appears to be compiled.
    // The code will never be called, but inline caching for call will
    // only work if it appears to be compiled.
    concat->shared()->DontAdaptArguments();
    DCHECK(concat->is_compiled());
    // Set the lengths for the functions to satisfy ECMA-262.
    concat->shared()->set_length(1);
  }

  // Set up the Promise constructor.
  {
    Handle<String> key = factory()->Promise_string();
    Handle<JSFunction> function = Handle<JSFunction>::cast(
        JSReceiver::GetProperty(global_object, key).ToHandleChecked());
    JSFunction::EnsureHasInitialMap(function);
    function->initial_map()->set_instance_type(JS_PROMISE_TYPE);
    function->shared()->SetConstructStub(
        *isolate()->builtins()->JSBuiltinsConstructStub());
    InstallWithIntrinsicDefaultProto(isolate(), function,
                                     Context::PROMISE_FUNCTION_INDEX);
  }

  InstallBuiltinFunctionIds();

  // Create a map for accessor property descriptors (a variant of JSObject
  // that predefines four properties get, set, configurable and enumerable).
  {
    // AccessorPropertyDescriptor initial map.
    Handle<Map> map =
        factory()->NewMap(JS_OBJECT_TYPE, JSAccessorPropertyDescriptor::kSize);
    // Create the descriptor array for the property descriptor object.
    Map::EnsureDescriptorSlack(map, 4);

    {  // get
      DataDescriptor d(factory()->get_string(),
                       JSAccessorPropertyDescriptor::kGetIndex, NONE,
                       Representation::Tagged());
      map->AppendDescriptor(&d);
    }
    {  // set
      DataDescriptor d(factory()->set_string(),
                       JSAccessorPropertyDescriptor::kSetIndex, NONE,
                       Representation::Tagged());
      map->AppendDescriptor(&d);
    }
    {  // enumerable
      DataDescriptor d(factory()->enumerable_string(),
                       JSAccessorPropertyDescriptor::kEnumerableIndex, NONE,
                       Representation::Tagged());
      map->AppendDescriptor(&d);
    }
    {  // configurable
      DataDescriptor d(factory()->configurable_string(),
                       JSAccessorPropertyDescriptor::kConfigurableIndex, NONE,
                       Representation::Tagged());
      map->AppendDescriptor(&d);
    }

    Map::SetPrototype(map, isolate()->initial_object_prototype());
    map->SetConstructor(native_context()->object_function());
    map->SetInObjectProperties(4);
    map->set_unused_property_fields(0);

    native_context()->set_accessor_property_descriptor_map(*map);
  }

  // Create a map for data property descriptors (a variant of JSObject
  // that predefines four properties value, writable, configurable and
  // enumerable).
  {
    // DataPropertyDescriptor initial map.
    Handle<Map> map =
        factory()->NewMap(JS_OBJECT_TYPE, JSDataPropertyDescriptor::kSize);
    // Create the descriptor array for the property descriptor object.
    Map::EnsureDescriptorSlack(map, 4);

    {  // value
      DataDescriptor d(factory()->value_string(),
                       JSDataPropertyDescriptor::kValueIndex, NONE,
                       Representation::Tagged());
      map->AppendDescriptor(&d);
    }
    {  // writable
      DataDescriptor d(factory()->writable_string(),
                       JSDataPropertyDescriptor::kWritableIndex, NONE,
                       Representation::Tagged());
      map->AppendDescriptor(&d);
    }
    {  // enumerable
      DataDescriptor d(factory()->enumerable_string(),
                       JSDataPropertyDescriptor::kEnumerableIndex, NONE,
                       Representation::Tagged());
      map->AppendDescriptor(&d);
    }
    {  // configurable
      DataDescriptor d(factory()->configurable_string(),
                       JSDataPropertyDescriptor::kConfigurableIndex, NONE,
                       Representation::Tagged());
      map->AppendDescriptor(&d);
    }

    Map::SetPrototype(map, isolate()->initial_object_prototype());
    map->SetConstructor(native_context()->object_function());
    map->SetInObjectProperties(4);
    map->set_unused_property_fields(0);

    native_context()->set_data_property_descriptor_map(*map);
  }

  // Create a constructor for RegExp results (a variant of Array that
  // predefines the two properties index and match).
  {
    // RegExpResult initial map.

    // Find global.Array.prototype to inherit from.
    Handle<JSFunction> array_constructor(native_context()->array_function());
    Handle<JSObject> array_prototype(
        JSObject::cast(array_constructor->instance_prototype()));

    // Add initial map.
    Handle<Map> initial_map =
        factory()->NewMap(JS_ARRAY_TYPE, JSRegExpResult::kSize);
    initial_map->SetConstructor(*array_constructor);

    // Set prototype on map.
    initial_map->set_non_instance_prototype(false);
    Map::SetPrototype(initial_map, array_prototype);

    // Update map with length accessor from Array and add "index" and "input".
    Map::EnsureDescriptorSlack(initial_map, 3);

    {
      JSFunction* array_function = native_context()->array_function();
      Handle<DescriptorArray> array_descriptors(
          array_function->initial_map()->instance_descriptors());
      Handle<String> length = factory()->length_string();
      int old = array_descriptors->SearchWithCache(
          isolate(), *length, array_function->initial_map());
      DCHECK(old != DescriptorArray::kNotFound);
      AccessorConstantDescriptor desc(
          length, handle(array_descriptors->GetValue(old), isolate()),
          array_descriptors->GetDetails(old).attributes());
      initial_map->AppendDescriptor(&desc);
    }
    {
      DataDescriptor index_field(factory()->index_string(),
                                 JSRegExpResult::kIndexIndex, NONE,
                                 Representation::Tagged());
      initial_map->AppendDescriptor(&index_field);
    }

    {
      DataDescriptor input_field(factory()->input_string(),
                                 JSRegExpResult::kInputIndex, NONE,
                                 Representation::Tagged());
      initial_map->AppendDescriptor(&input_field);
    }

    initial_map->SetInObjectProperties(2);
    initial_map->set_unused_property_fields(0);

    native_context()->set_regexp_result_map(*initial_map);
  }

  // Add @@iterator method to the arguments object maps.
  {
    PropertyAttributes attribs = DONT_ENUM;
    Handle<AccessorInfo> arguments_iterator =
        Accessors::ArgumentsIteratorInfo(isolate(), attribs);
    {
      AccessorConstantDescriptor d(factory()->iterator_symbol(),
                                   arguments_iterator, attribs);
      Handle<Map> map(native_context()->sloppy_arguments_map());
      Map::EnsureDescriptorSlack(map, 1);
      map->AppendDescriptor(&d);
    }
    {
      AccessorConstantDescriptor d(factory()->iterator_symbol(),
                                   arguments_iterator, attribs);
      Handle<Map> map(native_context()->fast_aliased_arguments_map());
      Map::EnsureDescriptorSlack(map, 1);
      map->AppendDescriptor(&d);
    }
    {
      AccessorConstantDescriptor d(factory()->iterator_symbol(),
                                   arguments_iterator, attribs);
      Handle<Map> map(native_context()->slow_aliased_arguments_map());
      Map::EnsureDescriptorSlack(map, 1);
      map->AppendDescriptor(&d);
    }
    {
      AccessorConstantDescriptor d(factory()->iterator_symbol(),
                                   arguments_iterator, attribs);
      Handle<Map> map(native_context()->strict_arguments_map());
      Map::EnsureDescriptorSlack(map, 1);
      map->AppendDescriptor(&d);
    }
  }

  return true;
}


bool Genesis::InstallExperimentalNatives() {
  static const char* harmony_explicit_tailcalls_natives[] = {nullptr};
  static const char* harmony_tailcalls_natives[] = {nullptr};
  static const char* harmony_sharedarraybuffer_natives[] = {
      "native harmony-atomics.js", NULL};
  static const char* harmony_simd_natives[] = {"native harmony-simd.js",
                                               nullptr};
  static const char* harmony_do_expressions_natives[] = {nullptr};
  static const char* harmony_for_in_natives[] = {nullptr};
  static const char* harmony_regexp_lookbehind_natives[] = {nullptr};
  static const char* harmony_restrictive_declarations_natives[] = {nullptr};
  static const char* harmony_regexp_named_captures_natives[] = {nullptr};
  static const char* harmony_regexp_property_natives[] = {nullptr};
  static const char* harmony_function_sent_natives[] = {nullptr};
  static const char* harmony_object_values_entries_natives[] = {nullptr};
  static const char* harmony_object_own_property_descriptors_natives[] = {
      nullptr};
  static const char* harmony_array_prototype_values_natives[] = {nullptr};
  static const char* harmony_string_padding_natives[] = {
      "native harmony-string-padding.js", nullptr};
#ifdef V8_I18N_SUPPORT
  static const char* icu_case_mapping_natives[] = {"native icu-case-mapping.js",
                                                   nullptr};
  static const char* datetime_format_to_parts_natives[] = {
      "native datetime-format-to-parts.js", nullptr};
#endif
  static const char* harmony_async_await_natives[] = {nullptr};
  static const char* harmony_restrictive_generators_natives[] = {nullptr};
  static const char* harmony_trailing_commas_natives[] = {nullptr};
<<<<<<< HEAD
  static const char* harmony_types_natives[] = {nullptr};
=======
  static const char* harmony_class_fields_natives[] = {nullptr};
>>>>>>> 86bda7dd

  for (int i = ExperimentalNatives::GetDebuggerCount();
       i < ExperimentalNatives::GetBuiltinsCount(); i++) {
#define INSTALL_EXPERIMENTAL_NATIVES(id, desc)                                \
  if (FLAG_##id) {                                                            \
    for (size_t j = 0; id##_natives[j] != NULL; j++) {                        \
      Vector<const char> script_name = ExperimentalNatives::GetScriptName(i); \
      if (strncmp(script_name.start(), id##_natives[j],                       \
                  script_name.length()) == 0) {                               \
        if (!Bootstrapper::CompileExperimentalBuiltin(isolate(), i)) {        \
          return false;                                                       \
        }                                                                     \
      }                                                                       \
    }                                                                         \
  }
    HARMONY_INPROGRESS(INSTALL_EXPERIMENTAL_NATIVES);
    HARMONY_STAGED(INSTALL_EXPERIMENTAL_NATIVES);
    HARMONY_SHIPPING(INSTALL_EXPERIMENTAL_NATIVES);
<<<<<<< HEAD
#ifdef V8_I18N_SUPPORT
    INSTALL_EXPERIMENTAL_NATIVES(intl_extra, "");
#endif
    INSTALL_EXPERIMENTAL_NATIVES(harmony_types, "");
=======
>>>>>>> 86bda7dd
#undef INSTALL_EXPERIMENTAL_NATIVES
  }

  if (!CallUtilsFunction(isolate(), "PostExperimentals")) return false;

  InstallExperimentalBuiltinFunctionIds();
  return true;
}


bool Genesis::InstallExtraNatives() {
  HandleScope scope(isolate());

  Handle<JSObject> extras_binding =
      factory()->NewJSObject(isolate()->object_function());
  native_context()->set_extras_binding_object(*extras_binding);

  for (int i = ExtraNatives::GetDebuggerCount();
       i < ExtraNatives::GetBuiltinsCount(); i++) {
    if (!Bootstrapper::CompileExtraBuiltin(isolate(), i)) return false;
  }

  return true;
}


bool Genesis::InstallExperimentalExtraNatives() {
  for (int i = ExperimentalExtraNatives::GetDebuggerCount();
       i < ExperimentalExtraNatives::GetBuiltinsCount(); i++) {
    if (!Bootstrapper::CompileExperimentalExtraBuiltin(isolate(), i))
      return false;
  }

  return true;
}


bool Genesis::InstallDebuggerNatives() {
  for (int i = 0; i < Natives::GetDebuggerCount(); ++i) {
    if (!Bootstrapper::CompileBuiltin(isolate(), i)) return false;
  }
  return CallUtilsFunction(isolate(), "PostDebug");
}


static void InstallBuiltinFunctionId(Handle<JSObject> holder,
                                     const char* function_name,
                                     BuiltinFunctionId id) {
  Isolate* isolate = holder->GetIsolate();
  Handle<Object> function_object =
      JSReceiver::GetProperty(isolate, holder, function_name).ToHandleChecked();
  Handle<JSFunction> function = Handle<JSFunction>::cast(function_object);
  function->shared()->set_builtin_function_id(id);
}


#define INSTALL_BUILTIN_ID(holder_expr, fun_name, name) \
  { #holder_expr, #fun_name, k##name }                  \
  ,


void Genesis::InstallBuiltinFunctionIds() {
  HandleScope scope(isolate());
  struct BuiltinFunctionIds {
    const char* holder_expr;
    const char* fun_name;
    BuiltinFunctionId id;
  };

  const BuiltinFunctionIds builtins[] = {
      FUNCTIONS_WITH_ID_LIST(INSTALL_BUILTIN_ID)};

  for (const BuiltinFunctionIds& builtin : builtins) {
    Handle<JSObject> holder =
        ResolveBuiltinIdHolder(native_context(), builtin.holder_expr);
    InstallBuiltinFunctionId(holder, builtin.fun_name, builtin.id);
  }
}


void Genesis::InstallExperimentalBuiltinFunctionIds() {
  if (FLAG_harmony_sharedarraybuffer) {
    struct BuiltinFunctionIds {
      const char* holder_expr;
      const char* fun_name;
      BuiltinFunctionId id;
    };

    const BuiltinFunctionIds atomic_builtins[] = {
        ATOMIC_FUNCTIONS_WITH_ID_LIST(INSTALL_BUILTIN_ID)};

    for (const BuiltinFunctionIds& builtin : atomic_builtins) {
      Handle<JSObject> holder =
          ResolveBuiltinIdHolder(native_context(), builtin.holder_expr);
      InstallBuiltinFunctionId(holder, builtin.fun_name, builtin.id);
    }
  }
}


#undef INSTALL_BUILTIN_ID


void Genesis::InitializeNormalizedMapCaches() {
  Handle<NormalizedMapCache> cache = NormalizedMapCache::New(isolate());
  native_context()->set_normalized_map_cache(*cache);
}


bool Bootstrapper::InstallExtensions(Handle<Context> native_context,
                                     v8::ExtensionConfiguration* extensions) {
  BootstrapperActive active(this);
  SaveContext saved_context(isolate_);
  isolate_->set_context(*native_context);
  return Genesis::InstallExtensions(native_context, extensions) &&
      Genesis::InstallSpecialObjects(native_context);
}


bool Genesis::InstallSpecialObjects(Handle<Context> native_context) {
  Isolate* isolate = native_context->GetIsolate();
  // Don't install extensions into the snapshot.
  if (isolate->serializer_enabled()) return true;

  Factory* factory = isolate->factory();
  HandleScope scope(isolate);
  Handle<JSGlobalObject> global(JSGlobalObject::cast(
      native_context->global_object()));

  Handle<JSObject> Error = isolate->error_function();
  Handle<String> name =
      factory->InternalizeOneByteString(STATIC_CHAR_VECTOR("stackTraceLimit"));
  Handle<Smi> stack_trace_limit(Smi::FromInt(FLAG_stack_trace_limit), isolate);
  JSObject::AddProperty(Error, name, stack_trace_limit, NONE);

  // Expose the debug global object in global if a name for it is specified.
  if (FLAG_expose_debug_as != NULL && strlen(FLAG_expose_debug_as) != 0) {
    // If loading fails we just bail out without installing the
    // debugger but without tanking the whole context.
    Debug* debug = isolate->debug();
    if (!debug->Load()) return true;
    Handle<Context> debug_context = debug->debug_context();
    // Set the security token for the debugger context to the same as
    // the shell native context to allow calling between these (otherwise
    // exposing debug global object doesn't make much sense).
    debug_context->set_security_token(native_context->security_token());
    Handle<String> debug_string =
        factory->InternalizeUtf8String(FLAG_expose_debug_as);
    uint32_t index;
    if (debug_string->AsArrayIndex(&index)) return true;
    Handle<Object> global_proxy(debug_context->global_proxy(), isolate);
    JSObject::AddProperty(global, debug_string, global_proxy, DONT_ENUM);
  }

  WasmJs::Install(isolate, global);

  return true;
}


static uint32_t Hash(RegisteredExtension* extension) {
  return v8::internal::ComputePointerHash(extension);
}

Genesis::ExtensionStates::ExtensionStates()
    : map_(base::HashMap::PointersMatch, 8) {}

Genesis::ExtensionTraversalState Genesis::ExtensionStates::get_state(
    RegisteredExtension* extension) {
  base::HashMap::Entry* entry = map_.Lookup(extension, Hash(extension));
  if (entry == NULL) {
    return UNVISITED;
  }
  return static_cast<ExtensionTraversalState>(
      reinterpret_cast<intptr_t>(entry->value));
}

void Genesis::ExtensionStates::set_state(RegisteredExtension* extension,
                                         ExtensionTraversalState state) {
  map_.LookupOrInsert(extension, Hash(extension))->value =
      reinterpret_cast<void*>(static_cast<intptr_t>(state));
}


bool Genesis::InstallExtensions(Handle<Context> native_context,
                                v8::ExtensionConfiguration* extensions) {
  Isolate* isolate = native_context->GetIsolate();
  ExtensionStates extension_states;  // All extensions have state UNVISITED.
  return InstallAutoExtensions(isolate, &extension_states) &&
         (!FLAG_expose_free_buffer ||
          InstallExtension(isolate, "v8/free-buffer", &extension_states)) &&
         (!FLAG_expose_gc ||
          InstallExtension(isolate, "v8/gc", &extension_states)) &&
         (!FLAG_expose_externalize_string ||
          InstallExtension(isolate, "v8/externalize", &extension_states)) &&
         (!FLAG_track_gc_object_stats ||
          InstallExtension(isolate, "v8/statistics", &extension_states)) &&
         (!FLAG_expose_trigger_failure ||
          InstallExtension(isolate, "v8/trigger-failure", &extension_states)) &&
         (!(FLAG_ignition && FLAG_trace_ignition_dispatches) ||
          InstallExtension(isolate, "v8/ignition-statistics",
                           &extension_states)) &&
         InstallRequestedExtensions(isolate, extensions, &extension_states);
}


bool Genesis::InstallAutoExtensions(Isolate* isolate,
                                    ExtensionStates* extension_states) {
  for (v8::RegisteredExtension* it = v8::RegisteredExtension::first_extension();
       it != NULL;
       it = it->next()) {
    if (it->extension()->auto_enable() &&
        !InstallExtension(isolate, it, extension_states)) {
      return false;
    }
  }
  return true;
}


bool Genesis::InstallRequestedExtensions(Isolate* isolate,
                                         v8::ExtensionConfiguration* extensions,
                                         ExtensionStates* extension_states) {
  for (const char** it = extensions->begin(); it != extensions->end(); ++it) {
    if (!InstallExtension(isolate, *it, extension_states)) return false;
  }
  return true;
}


// Installs a named extension.  This methods is unoptimized and does
// not scale well if we want to support a large number of extensions.
bool Genesis::InstallExtension(Isolate* isolate,
                               const char* name,
                               ExtensionStates* extension_states) {
  for (v8::RegisteredExtension* it = v8::RegisteredExtension::first_extension();
       it != NULL;
       it = it->next()) {
    if (strcmp(name, it->extension()->name()) == 0) {
      return InstallExtension(isolate, it, extension_states);
    }
  }
  return Utils::ApiCheck(false,
                         "v8::Context::New()",
                         "Cannot find required extension");
}


bool Genesis::InstallExtension(Isolate* isolate,
                               v8::RegisteredExtension* current,
                               ExtensionStates* extension_states) {
  HandleScope scope(isolate);

  if (extension_states->get_state(current) == INSTALLED) return true;
  // The current node has already been visited so there must be a
  // cycle in the dependency graph; fail.
  if (!Utils::ApiCheck(extension_states->get_state(current) != VISITED,
                       "v8::Context::New()",
                       "Circular extension dependency")) {
    return false;
  }
  DCHECK(extension_states->get_state(current) == UNVISITED);
  extension_states->set_state(current, VISITED);
  v8::Extension* extension = current->extension();
  // Install the extension's dependencies
  for (int i = 0; i < extension->dependency_count(); i++) {
    if (!InstallExtension(isolate,
                          extension->dependencies()[i],
                          extension_states)) {
      return false;
    }
  }
  // We do not expect this to throw an exception. Change this if it does.
  bool result = CompileExtension(isolate, extension);
  DCHECK(isolate->has_pending_exception() != result);
  if (!result) {
    // We print out the name of the extension that fail to install.
    // When an error is thrown during bootstrapping we automatically print
    // the line number at which this happened to the console in the isolate
    // error throwing functionality.
    base::OS::PrintError("Error installing extension '%s'.\n",
                         current->extension()->name());
    isolate->clear_pending_exception();
  }
  extension_states->set_state(current, INSTALLED);
  isolate->NotifyExtensionInstalled();
  return result;
}


bool Genesis::ConfigureGlobalObjects(
    v8::Local<v8::ObjectTemplate> global_proxy_template) {
  Handle<JSObject> global_proxy(
      JSObject::cast(native_context()->global_proxy()));
  Handle<JSObject> global_object(
      JSObject::cast(native_context()->global_object()));

  if (!global_proxy_template.IsEmpty()) {
    // Configure the global proxy object.
    Handle<ObjectTemplateInfo> global_proxy_data =
        v8::Utils::OpenHandle(*global_proxy_template);
    if (!ConfigureApiObject(global_proxy, global_proxy_data)) return false;

    // Configure the global object.
    Handle<FunctionTemplateInfo> proxy_constructor(
        FunctionTemplateInfo::cast(global_proxy_data->constructor()));
    if (!proxy_constructor->prototype_template()->IsUndefined(isolate())) {
      Handle<ObjectTemplateInfo> global_object_data(
          ObjectTemplateInfo::cast(proxy_constructor->prototype_template()));
      if (!ConfigureApiObject(global_object, global_object_data)) return false;
    }
  }

  JSObject::ForceSetPrototype(global_proxy, global_object);

  native_context()->set_initial_array_prototype(
      JSArray::cast(native_context()->array_function()->prototype()));
  native_context()->set_array_buffer_map(
      native_context()->array_buffer_fun()->initial_map());
  native_context()->set_js_map_map(
      native_context()->js_map_fun()->initial_map());
  native_context()->set_js_set_map(
      native_context()->js_set_fun()->initial_map());

  return true;
}


bool Genesis::ConfigureApiObject(Handle<JSObject> object,
                                 Handle<ObjectTemplateInfo> object_template) {
  DCHECK(!object_template.is_null());
  DCHECK(FunctionTemplateInfo::cast(object_template->constructor())
             ->IsTemplateFor(object->map()));;

  MaybeHandle<JSObject> maybe_obj =
      ApiNatives::InstantiateObject(object_template);
  Handle<JSObject> obj;
  if (!maybe_obj.ToHandle(&obj)) {
    DCHECK(isolate()->has_pending_exception());
    isolate()->clear_pending_exception();
    return false;
  }
  TransferObject(obj, object);
  return true;
}


void Genesis::TransferNamedProperties(Handle<JSObject> from,
                                      Handle<JSObject> to) {
  // If JSObject::AddProperty asserts due to already existing property,
  // it is likely due to both global objects sharing property name(s).
  // Merging those two global objects is impossible.
  // The global template must not create properties that already exist
  // in the snapshotted global object.
  if (from->HasFastProperties()) {
    Handle<DescriptorArray> descs =
        Handle<DescriptorArray>(from->map()->instance_descriptors());
    for (int i = 0; i < from->map()->NumberOfOwnDescriptors(); i++) {
      PropertyDetails details = descs->GetDetails(i);
      switch (details.type()) {
        case DATA: {
          HandleScope inner(isolate());
          Handle<Name> key = Handle<Name>(descs->GetKey(i));
          FieldIndex index = FieldIndex::ForDescriptor(from->map(), i);
          DCHECK(!descs->GetDetails(i).representation().IsDouble());
          Handle<Object> value = Handle<Object>(from->RawFastPropertyAt(index),
                                                isolate());
          JSObject::AddProperty(to, key, value, details.attributes());
          break;
        }
        case DATA_CONSTANT: {
          HandleScope inner(isolate());
          Handle<Name> key = Handle<Name>(descs->GetKey(i));
          Handle<Object> constant(descs->GetConstant(i), isolate());
          JSObject::AddProperty(to, key, constant, details.attributes());
          break;
        }
        case ACCESSOR:
          UNREACHABLE();
        case ACCESSOR_CONSTANT: {
          Handle<Name> key(descs->GetKey(i));
          LookupIterator it(to, key, LookupIterator::OWN_SKIP_INTERCEPTOR);
          CHECK_NE(LookupIterator::ACCESS_CHECK, it.state());
          // If the property is already there we skip it
          if (it.IsFound()) continue;
          HandleScope inner(isolate());
          DCHECK(!to->HasFastProperties());
          // Add to dictionary.
          Handle<Object> callbacks(descs->GetCallbacksObject(i), isolate());
          PropertyDetails d(details.attributes(), ACCESSOR_CONSTANT, i + 1,
                            PropertyCellType::kMutable);
          JSObject::SetNormalizedProperty(to, key, callbacks, d);
          break;
        }
      }
    }
  } else if (from->IsJSGlobalObject()) {
    Handle<GlobalDictionary> properties =
        Handle<GlobalDictionary>(from->global_dictionary());
    int capacity = properties->Capacity();
    for (int i = 0; i < capacity; i++) {
      Object* raw_key(properties->KeyAt(i));
      if (properties->IsKey(isolate(), raw_key)) {
        DCHECK(raw_key->IsName());
        // If the property is already there we skip it.
        Handle<Name> key(Name::cast(raw_key));
        LookupIterator it(to, key, LookupIterator::OWN_SKIP_INTERCEPTOR);
        CHECK_NE(LookupIterator::ACCESS_CHECK, it.state());
        if (it.IsFound()) continue;
        // Set the property.
        DCHECK(properties->ValueAt(i)->IsPropertyCell());
        Handle<PropertyCell> cell(PropertyCell::cast(properties->ValueAt(i)));
        Handle<Object> value(cell->value(), isolate());
        if (value->IsTheHole(isolate())) continue;
        PropertyDetails details = cell->property_details();
        DCHECK_EQ(kData, details.kind());
        JSObject::AddProperty(to, key, value, details.attributes());
      }
    }
  } else {
    Handle<NameDictionary> properties =
        Handle<NameDictionary>(from->property_dictionary());
    int capacity = properties->Capacity();
    for (int i = 0; i < capacity; i++) {
      Object* raw_key(properties->KeyAt(i));
      if (properties->IsKey(isolate(), raw_key)) {
        DCHECK(raw_key->IsName());
        // If the property is already there we skip it.
        Handle<Name> key(Name::cast(raw_key));
        LookupIterator it(to, key, LookupIterator::OWN_SKIP_INTERCEPTOR);
        CHECK_NE(LookupIterator::ACCESS_CHECK, it.state());
        if (it.IsFound()) continue;
        // Set the property.
        Handle<Object> value = Handle<Object>(properties->ValueAt(i),
                                              isolate());
        DCHECK(!value->IsCell());
        DCHECK(!value->IsTheHole(isolate()));
        PropertyDetails details = properties->DetailsAt(i);
        DCHECK_EQ(kData, details.kind());
        JSObject::AddProperty(to, key, value, details.attributes());
      }
    }
  }
}


void Genesis::TransferIndexedProperties(Handle<JSObject> from,
                                        Handle<JSObject> to) {
  // Cloning the elements array is sufficient.
  Handle<FixedArray> from_elements =
      Handle<FixedArray>(FixedArray::cast(from->elements()));
  Handle<FixedArray> to_elements = factory()->CopyFixedArray(from_elements);
  to->set_elements(*to_elements);
}


void Genesis::TransferObject(Handle<JSObject> from, Handle<JSObject> to) {
  HandleScope outer(isolate());

  DCHECK(!from->IsJSArray());
  DCHECK(!to->IsJSArray());

  TransferNamedProperties(from, to);
  TransferIndexedProperties(from, to);

  // Transfer the prototype (new map is needed).
  Handle<Object> proto(from->map()->prototype(), isolate());
  JSObject::ForceSetPrototype(to, proto);
}


void Genesis::MakeFunctionInstancePrototypeWritable() {
  // The maps with writable prototype are created in CreateEmptyFunction
  // and CreateStrictModeFunctionMaps respectively. Initially the maps are
  // created with read-only prototype for JS builtins processing.
  DCHECK(!sloppy_function_map_writable_prototype_.is_null());
  DCHECK(!strict_function_map_writable_prototype_.is_null());

  // Replace function instance maps to make prototype writable.
  native_context()->set_sloppy_function_map(
      *sloppy_function_map_writable_prototype_);
  native_context()->set_strict_function_map(
      *strict_function_map_writable_prototype_);
}


class NoTrackDoubleFieldsForSerializerScope {
 public:
  explicit NoTrackDoubleFieldsForSerializerScope(Isolate* isolate)
      : flag_(FLAG_track_double_fields), enabled_(false) {
    if (isolate->serializer_enabled()) {
      // Disable tracking double fields because heap numbers treated as
      // immutable by the serializer.
      FLAG_track_double_fields = false;
      enabled_ = true;
    }
  }

  ~NoTrackDoubleFieldsForSerializerScope() {
    if (enabled_) {
      FLAG_track_double_fields = flag_;
    }
  }

 private:
  bool flag_;
  bool enabled_;
};

Genesis::Genesis(Isolate* isolate,
                 MaybeHandle<JSGlobalProxy> maybe_global_proxy,
                 v8::Local<v8::ObjectTemplate> global_proxy_template,
                 v8::ExtensionConfiguration* extensions,
                 size_t context_snapshot_index, GlobalContextType context_type)
    : isolate_(isolate), active_(isolate->bootstrapper()) {
  NoTrackDoubleFieldsForSerializerScope disable_scope(isolate);
  result_ = Handle<Context>::null();
  global_proxy_ = Handle<JSGlobalProxy>::null();

  // Before creating the roots we must save the context and restore it
  // on all function exits.
  SaveContext saved_context(isolate);

  // During genesis, the boilerplate for stack overflow won't work until the
  // environment has been at least partially initialized. Add a stack check
  // before entering JS code to catch overflow early.
  StackLimitCheck check(isolate);
  if (check.HasOverflowed()) {
    isolate->StackOverflow();
    return;
  }

  // The deserializer needs to hook up references to the global proxy.
  // Create an uninitialized global proxy now if we don't have one
  // and initialize it later in CreateNewGlobals.
  Handle<JSGlobalProxy> global_proxy;
  if (!maybe_global_proxy.ToHandle(&global_proxy)) {
    global_proxy = isolate->factory()->NewUninitializedJSGlobalProxy();
  }

  // We can only de-serialize a context if the isolate was initialized from
  // a snapshot. Otherwise we have to build the context from scratch.
  // Also create a context from scratch to expose natives, if required by flag.
  if (!isolate->initialized_from_snapshot() ||
      !Snapshot::NewContextFromSnapshot(isolate, global_proxy,
                                        context_snapshot_index)
           .ToHandle(&native_context_)) {
    native_context_ = Handle<Context>();
  }

  if (!native_context().is_null()) {
    AddToWeakNativeContextList(*native_context());
    isolate->set_context(*native_context());
    isolate->counters()->contexts_created_by_snapshot()->Increment();
#if TRACE_MAPS
    if (FLAG_trace_maps) {
      Handle<JSFunction> object_fun = isolate->object_function();
      PrintF("[TraceMap: InitialMap map= %p SFI= %d_Object ]\n",
             reinterpret_cast<void*>(object_fun->initial_map()),
             object_fun->shared()->unique_id());
      Map::TraceAllTransitions(object_fun->initial_map());
    }
#endif
    Handle<JSGlobalObject> global_object =
        CreateNewGlobals(global_proxy_template, global_proxy);

    HookUpGlobalProxy(global_object, global_proxy);
    HookUpGlobalObject(global_object);

    if (!ConfigureGlobalObjects(global_proxy_template)) return;
  } else {
    // We get here if there was no context snapshot.
    CreateRoots();
    Handle<JSFunction> empty_function = CreateEmptyFunction(isolate);
    CreateStrictModeFunctionMaps(empty_function);
    CreateIteratorMaps(empty_function);
    CreateAsyncFunctionMaps(empty_function);
    Handle<JSGlobalObject> global_object =
        CreateNewGlobals(global_proxy_template, global_proxy);
    HookUpGlobalProxy(global_object, global_proxy);
    InitializeGlobal(global_object, empty_function, context_type);
    InitializeNormalizedMapCaches();

    if (!InstallNatives(context_type)) return;

    MakeFunctionInstancePrototypeWritable();

    if (!InstallExtraNatives()) return;
    if (!ConfigureGlobalObjects(global_proxy_template)) return;

    isolate->counters()->contexts_created_from_scratch()->Increment();
    // Re-initialize the counter because it got incremented during snapshot
    // creation.
    isolate->native_context()->set_errors_thrown(Smi::FromInt(0));
  }

  // Install experimental natives. Do not include them into the
  // snapshot as we should be able to turn them off at runtime. Re-installing
  // them after they have already been deserialized would also fail.
  if (context_type == FULL_CONTEXT) {
    if (!isolate->serializer_enabled()) {
      InitializeExperimentalGlobal();
      if (!InstallExperimentalNatives()) return;

      if (FLAG_experimental_extras) {
        if (!InstallExperimentalExtraNatives()) return;
      }
    }
    // The serializer cannot serialize typed arrays. Reset those typed arrays
    // for each new context.
  } else if (context_type == DEBUG_CONTEXT) {
    DCHECK(!isolate->serializer_enabled());
    InitializeExperimentalGlobal();
    if (!InstallDebuggerNatives()) return;
  }

  ConfigureUtilsObject(context_type);

  // Check that the script context table is empty except for the 'this' binding.
  // We do not need script contexts for native scripts.
  DCHECK_EQ(1, native_context()->script_context_table()->used());

  result_ = native_context();
}

Genesis::Genesis(Isolate* isolate,
                 MaybeHandle<JSGlobalProxy> maybe_global_proxy,
                 v8::Local<v8::ObjectTemplate> global_proxy_template)
    : isolate_(isolate), active_(isolate->bootstrapper()) {
  NoTrackDoubleFieldsForSerializerScope disable_scope(isolate);
  result_ = Handle<Context>::null();
  global_proxy_ = Handle<JSGlobalProxy>::null();

  // Before creating the roots we must save the context and restore it
  // on all function exits.
  SaveContext saved_context(isolate);

  // During genesis, the boilerplate for stack overflow won't work until the
  // environment has been at least partially initialized. Add a stack check
  // before entering JS code to catch overflow early.
  StackLimitCheck check(isolate);
  if (check.HasOverflowed()) {
    isolate->StackOverflow();
    return;
  }

  Handle<JSGlobalProxy> global_proxy;
  if (!maybe_global_proxy.ToHandle(&global_proxy)) {
    global_proxy = factory()->NewUninitializedJSGlobalProxy();
  }

  // CreateNewGlobals.
  Handle<ObjectTemplateInfo> global_proxy_data =
      v8::Utils::OpenHandle(*global_proxy_template);
  Handle<FunctionTemplateInfo> global_constructor(
      FunctionTemplateInfo::cast(global_proxy_data->constructor()));
  Handle<SharedFunctionInfo> shared =
      FunctionTemplateInfo::GetOrCreateSharedFunctionInfo(isolate,
                                                          global_constructor);
  Handle<Map> initial_map =
      factory()->CreateSloppyFunctionMap(FUNCTION_WITH_WRITEABLE_PROTOTYPE);
  Handle<JSFunction> global_proxy_function =
      isolate->factory()->NewFunctionFromSharedFunctionInfo(
          initial_map, shared, factory()->undefined_value());
  DCHECK_EQ(global_proxy_data->internal_field_count(), 0);
  Handle<Map> global_proxy_map = isolate->factory()->NewMap(
      JS_GLOBAL_PROXY_TYPE, JSGlobalProxy::kSize, FAST_HOLEY_SMI_ELEMENTS);
  JSFunction::SetInitialMap(global_proxy_function, global_proxy_map,
                            factory()->null_value());
  global_proxy_map->set_is_access_check_needed(true);
  global_proxy_map->set_is_callable();
  global_proxy_map->set_is_constructor(true);
  global_proxy_map->set_has_hidden_prototype(true);

  Handle<String> global_name = factory()->global_string();
  global_proxy_function->shared()->set_instance_class_name(*global_name);
  factory()->ReinitializeJSGlobalProxy(global_proxy, global_proxy_function);

  // HookUpGlobalProxy.
  global_proxy->set_native_context(*factory()->null_value());

  // DetachGlobal.
  JSObject::ForceSetPrototype(global_proxy, factory()->null_value());

  global_proxy_ = global_proxy;
}

// Support for thread preemption.

// Reserve space for statics needing saving and restoring.
int Bootstrapper::ArchiveSpacePerThread() {
  return sizeof(NestingCounterType);
}


// Archive statics that are thread-local.
char* Bootstrapper::ArchiveState(char* to) {
  *reinterpret_cast<NestingCounterType*>(to) = nesting_;
  nesting_ = 0;
  return to + sizeof(NestingCounterType);
}


// Restore statics that are thread-local.
char* Bootstrapper::RestoreState(char* from) {
  nesting_ = *reinterpret_cast<NestingCounterType*>(from);
  return from + sizeof(NestingCounterType);
}


// Called when the top-level V8 mutex is destroyed.
void Bootstrapper::FreeThreadResources() {
  DCHECK(!IsActive());
}

}  // namespace internal
}  // namespace v8<|MERGE_RESOLUTION|>--- conflicted
+++ resolved
@@ -210,13 +210,7 @@
   HARMONY_INPROGRESS(DECLARE_FEATURE_INITIALIZATION)
   HARMONY_STAGED(DECLARE_FEATURE_INITIALIZATION)
   HARMONY_SHIPPING(DECLARE_FEATURE_INITIALIZATION)
-<<<<<<< HEAD
-#ifdef V8_I18N_SUPPORT
-  DECLARE_FEATURE_INITIALIZATION(intl_extra, "")
-#endif
   DECLARE_FEATURE_INITIALIZATION(harmony_types, "")
-=======
->>>>>>> 86bda7dd
 #undef DECLARE_FEATURE_INITIALIZATION
 
   Handle<JSFunction> InstallArrayBuffer(Handle<JSObject> target,
@@ -2862,11 +2856,8 @@
 EMPTY_INITIALIZE_GLOBAL_FOR_FEATURE(harmony_async_await)
 EMPTY_INITIALIZE_GLOBAL_FOR_FEATURE(harmony_restrictive_generators)
 EMPTY_INITIALIZE_GLOBAL_FOR_FEATURE(harmony_trailing_commas)
-<<<<<<< HEAD
+EMPTY_INITIALIZE_GLOBAL_FOR_FEATURE(harmony_class_fields)
 EMPTY_INITIALIZE_GLOBAL_FOR_FEATURE(harmony_types)
-=======
-EMPTY_INITIALIZE_GLOBAL_FOR_FEATURE(harmony_class_fields)
->>>>>>> 86bda7dd
 
 void InstallPublicSymbol(Factory* factory, Handle<Context> native_context,
                          const char* name, Handle<Symbol> value) {
@@ -3466,11 +3457,8 @@
   static const char* harmony_async_await_natives[] = {nullptr};
   static const char* harmony_restrictive_generators_natives[] = {nullptr};
   static const char* harmony_trailing_commas_natives[] = {nullptr};
-<<<<<<< HEAD
+  static const char* harmony_class_fields_natives[] = {nullptr};
   static const char* harmony_types_natives[] = {nullptr};
-=======
-  static const char* harmony_class_fields_natives[] = {nullptr};
->>>>>>> 86bda7dd
 
   for (int i = ExperimentalNatives::GetDebuggerCount();
        i < ExperimentalNatives::GetBuiltinsCount(); i++) {
@@ -3489,13 +3477,7 @@
     HARMONY_INPROGRESS(INSTALL_EXPERIMENTAL_NATIVES);
     HARMONY_STAGED(INSTALL_EXPERIMENTAL_NATIVES);
     HARMONY_SHIPPING(INSTALL_EXPERIMENTAL_NATIVES);
-<<<<<<< HEAD
-#ifdef V8_I18N_SUPPORT
-    INSTALL_EXPERIMENTAL_NATIVES(intl_extra, "");
-#endif
     INSTALL_EXPERIMENTAL_NATIVES(harmony_types, "");
-=======
->>>>>>> 86bda7dd
 #undef INSTALL_EXPERIMENTAL_NATIVES
   }
 
